"""Plotting functions.

Authors
- Raphael Vallat <raphaelvallat9@gmail.com>
- Nicolas Legrand <legrand@cyceron.fr>
"""
import numpy as np
import pandas as pd
import seaborn as sns
from scipy import stats
import matplotlib.pyplot as plt
import matplotlib.transforms as transforms

# Set default Seaborn preferences (disabled Pingouin >= 0.3.4)
# See https://github.com/raphaelvallat/pingouin/issues/85
# sns.set(style='ticks', context='notebook')

__all__ = ["plot_blandaltman", "qqplot", "plot_paired",
           "plot_shift", "plot_rm_corr", "plot_circmean"]


def plot_blandaltman(x, y, agreement=1.96, xaxis="mean", confidence=.95,
                     annotate=True,
                     scatter_kws=dict(color="tab:blue", alpha=0.8),
                     figsize=(4.5, 4.5), dpi=100, ax=None):
    """
    Generate a Bland-Altman plot to compare two sets of measurements.

    Parameters
    ----------
    x, y : pd.Series, np.array, or list
        First and second measurements.
    agreement : float
        Multiple of the standard deviation to plot agreement limits.
        The defaults is 1.96, which corresponds to 95% confidence interval if
        the differences are normally distributed.
    xaxis : str
        Define which measurements should be used as the reference (x-axis).
        Default is to use the average of x and y ("mean"). Accepted values are
        "mean", "x" or "y".
    confidence : float
        If not None, plot the specified percentage confidence interval of
        the mean and limits of agreement. The CIs of the mean difference and
        agreement limits describe a possible error in the
        estimate due to a sampling error. The greater the sample size,
        the narrower the CIs will be.
    annotate : bool
        If True (default), annotate the values for the mean difference
        and agreement limits.
    scatter_kws : dict
        Additional keyword arguments passed to
        :py:func:`matplotlib.pyplot.scatter`.
    figsize : tuple
        Figsize in inches
    dpi : int
        Resolution of the figure in dots per inches.
    ax : matplotlib axes
        Axis on which to draw the plot.

    Returns
    -------
    ax : Matplotlib Axes instance
        Returns the Axes object with the plot for further tweaking.

    Notes
    -----
    Bland-Altman plots [1]_ are extensively used to evaluate the agreement
    among two different instruments or two measurements techniques.
    They allow identification of any systematic difference between the
    measurements (i.e., fixed bias) or possible outliers.

    The mean difference (= x - y) is the estimated bias, and the SD of the
    differences measures the random fluctuations around this mean.
    If the mean value of the difference differs significantly from 0 on the
    basis of a 1-sample t-test, this indicates the presence of fixed bias.
    If there is a consistent bias, it can be adjusted for by subtracting the
    mean difference from the new method.

    It is common to compute 95% limits of agreement for each comparison
    (average difference ± 1.96 standard deviation of the difference), which
    tells us how far apart measurements by 2 methods were more likely to be
    for most individuals. If the differences within mean ± 1.96 SD are not
    clinically important, the two methods may be used interchangeably.
    The 95% limits of agreement can be unreliable estimates of the population
    parameters especially for small sample sizes so, when comparing methods
    or assessing repeatability, it is important to calculate confidence
    intervals for the 95% limits of agreement.

    The code is an adaptation of the
    `PyCompare <https://github.com/jaketmp/pyCompare>`_ package. The present
    implementation is a simplified version; please refer to the original
    package for more advanced functionalities.

    References
    ----------
    .. [1] Bland, J. M., & Altman, D. (1986). Statistical methods for assessing
           agreement between two methods of clinical measurement. The lancet,
           327(8476), 307-310.

    .. [2] Giavarina, D. (2015). Understanding bland altman analysis.
           Biochemia medica, 25(2), 141-151.

    Examples
    --------
    Bland-Altman plot (example data from [2]_)

    .. plot::

        >>> import pingouin as pg
        >>> df = pg.read_dataset("blandaltman")
        >>> ax = pg.plot_blandaltman(df['A'], df['B'])
        >>> plt.tight_layout()
    """
    # Safety check
    assert xaxis in ["mean", "x", "y"]
    # Get names before converting to NumPy array
    xname = x.name if isinstance(x, pd.Series) else "x"
    yname = y.name if isinstance(y, pd.Series) else "y"
    x = np.asarray(x)
    y = np.asarray(y)
    assert x.ndim == 1 and y.ndim == 1
    assert x.size == y.size
    assert not np.isnan(x).any(), "Missing values in x or y are not supported."
    assert not np.isnan(y).any(), "Missing values in x or y are not supported."

    # Calculate mean, STD and SEM of x - y
    n = x.size
    dof = n - 1
    diff = x - y
    mean_diff = np.mean(diff)
    std_diff = np.std(diff, ddof=1)
    mean_diff_se = np.sqrt(std_diff**2 / n)
    # Limits of agreements
    high = mean_diff + agreement * std_diff
    low = mean_diff - agreement * std_diff
    high_low_se = np.sqrt(3 * std_diff**2 / n)

    # Define x-axis
    if xaxis == "mean":
        xval = np.vstack((x, y)).mean(0)
        xlabel = f"Mean of {xname} and {yname}"
    elif xaxis == "x":
        xval = x
        xlabel = xname
    else:
        xval = y
        xlabel = yname

    # Start the plot
    if ax is None:
        fig, ax = plt.subplots(1, 1, figsize=figsize, dpi=dpi)

    # Plot the mean diff, limits of agreement and scatter
    ax.scatter(xval, diff, **scatter_kws)
    ax.axhline(mean_diff, color='k', linestyle='-', lw=2)
    ax.axhline(high, color='k', linestyle=':', lw=1.5)
    ax.axhline(low, color='k', linestyle=':', lw=1.5)

    # Annotate values
    if annotate:
        loa_range = high - low
        offset = (loa_range / 100.0) * 1.5
        trans = transforms.blended_transform_factory(
            ax.transAxes, ax.transData)
        xloc = 0.98
        ax.text(xloc, mean_diff + offset, 'Mean', ha="right", va="bottom",
                transform=trans)
        ax.text(xloc, mean_diff - offset, '%.2f' % mean_diff, ha="right",
                va="top", transform=trans)
        ax.text(xloc, high + offset, '+%.2f SD' % agreement, ha="right",
                va="bottom", transform=trans)
        ax.text(xloc, high - offset, '%.2f' % high, ha="right", va="top",
                transform=trans)
        ax.text(xloc, low - offset, '-%.2f SD' % agreement, ha="right",
                va="top", transform=trans)
        ax.text(xloc, low + offset, '%.2f' % low, ha="right", va="bottom",
                transform=trans)

    # Add 95% confidence intervals for mean bias and limits of agreement
    if confidence is not None:
        assert 0 < confidence < 1
        ci = dict()
        ci['mean'] = stats.t.interval(
            confidence, dof, loc=mean_diff, scale=mean_diff_se)
        ci['high'] = stats.t.interval(
            confidence, dof, loc=high, scale=high_low_se)
        ci['low'] = stats.t.interval(
            confidence, dof, loc=low, scale=high_low_se)
        ax.axhspan(
            ci['mean'][0], ci['mean'][1], facecolor='tab:grey', alpha=0.2)
        ax.axhspan(
            ci['high'][0], ci['high'][1], facecolor='tab:blue', alpha=0.2)
        ax.axhspan(
            ci['low'][0], ci['low'][1], facecolor='tab:blue', alpha=0.2)

    # Labels and title
    ax.set_ylabel(f"{xname} - {yname}")
    ax.set_xlabel(xlabel)
    sns.despine(ax=ax)
    return ax


def _ppoints(n, a=0.5):
    """
    Ordinates For Probability Plotting.

    Numpy analogue or `R`'s `ppoints` function.

    Parameters
    ----------
    n : int
        Number of points generated
    a : float
        Offset fraction (typically between 0 and 1)

    Returns
    -------
    p : array
        Sequence of probabilities at which to evaluate the inverse
        distribution.
    """
    a = 3 / 8 if n <= 10 else 0.5
    return (np.arange(n) + 1 - a) / (n + 1 - 2 * a)


def qqplot(x, dist='norm', sparams=(), confidence=.95, figsize=(5, 4),
           ax=None):
    """Quantile-Quantile plot.

    Parameters
    ----------
    x : array_like
        Sample data.
    dist : str or stats.distributions instance, optional
        Distribution or distribution function name. The default is `'norm'`
        for a normal probability plot.
    sparams : tuple, optional
        Distribution-specific shape parameters (shape parameters, location,
        and scale). See :py:func:`scipy.stats.probplot` for more details.
    confidence : float
        Confidence level (.95 = 95%) for point-wise confidence envelope.
        Can be disabled by passing False.
    figsize : tuple
        Figsize in inches
    ax : matplotlib axes
        Axis on which to draw the plot

    Returns
    -------
    ax : Matplotlib Axes instance
        Returns the Axes object with the plot for further tweaking.

    Raises
    ------
    ValueError
        If ``sparams`` does not contain the required parameters for ``dist``.
        (e.g. :py:class:`scipy.stats.t` has a mandatory degrees of
        freedom parameter *df*.)

    Notes
    -----
    This function returns a scatter plot of the quantile of the sample data
    ``x`` against the theoretical quantiles of the distribution given in
    ``dist`` (default = *'norm'*).

    The points plotted in a Q–Q plot are always non-decreasing when viewed
    from left to right. If the two distributions being compared are identical,
    the Q–Q plot follows the 45° line y = x. If the two distributions agree
    after linearly transforming the values in one of the distributions,
    then the Q–Q plot follows some line, but not necessarily the line y = x.
    If the general trend of the Q–Q plot is flatter than the line y = x,
    the distribution plotted on the horizontal axis is more dispersed than
    the distribution plotted on the vertical axis. Conversely, if the general
    trend of the Q–Q plot is steeper than the line y = x, the distribution
    plotted on the vertical axis is more dispersed than the distribution
    plotted on the horizontal axis. Q–Q plots are often arced, or "S" shaped,
    indicating that one of the distributions is more skewed than the other,
    or that one of the distributions has heavier tails than the other.

    In addition, the function also plots a best-fit line (linear regression)
    for the data and annotates the plot with the coefficient of
    determination :math:`R^2`. Note that the intercept and slope of the
    linear regression between the quantiles gives a measure of the relative
    location and relative scale of the samples.

    .. warning:: Be extra careful when using fancier distributions with several
        parameters. Always double-check your results with another
        software or package.

    References
    ----------
    * https://github.com/cran/car/blob/master/R/qqPlot.R

    * Fox, J. (2008), Applied Regression Analysis and Generalized Linear
      Models, 2nd Ed., Sage Publications, Inc.

    Examples
    --------
    Q-Q plot using a normal theoretical distribution:

    .. plot::

        >>> import numpy as np
        >>> import pingouin as pg
        >>> np.random.seed(123)
        >>> x = np.random.normal(size=50)
        >>> ax = pg.qqplot(x, dist='norm')

    Two Q-Q plots using two separate axes:

    .. plot::

        >>> import numpy as np
        >>> import pingouin as pg
        >>> import matplotlib.pyplot as plt
        >>> np.random.seed(123)
        >>> x = np.random.normal(size=50)
        >>> x_exp = np.random.exponential(size=50)
        >>> fig, (ax1, ax2) = plt.subplots(1, 2, figsize=(9, 4))
        >>> ax1 = pg.qqplot(x, dist='norm', ax=ax1, confidence=False)
        >>> ax2 = pg.qqplot(x_exp, dist='expon', ax=ax2)

    Using custom location / scale parameters as well as another Seaborn style

    .. plot::

        >>> import numpy as np
        >>> import seaborn as sns
        >>> import pingouin as pg
        >>> import matplotlib.pyplot as plt
        >>> np.random.seed(123)
        >>> x = np.random.normal(size=50)
        >>> mean, std = 0, 0.8
        >>> sns.set_style('darkgrid')
        >>> ax = pg.qqplot(x, dist='norm', sparams=(mean, std))
    """
<<<<<<< HEAD
    try:  # pragma: no cover
        from scipy.stats._morestats import _add_axis_labels_title
    except ImportError:  # pragma: no cover
        # Fallback for scipy<1.8.0
        from scipy.stats.morestats import _add_axis_labels_title

=======
>>>>>>> c9a5e412
    if isinstance(dist, str):
        dist = getattr(stats, dist)

    x = np.asarray(x)
    x = x[~np.isnan(x)]  # NaN are automatically removed

    # Check sparams: if single parameter, tuple becomes int
    if not isinstance(sparams, (tuple, list)):
        sparams = (sparams,)
    # For fancier distributions, check that the required parameters are passed
    if len(sparams) < dist.numargs:
        raise ValueError("The following sparams are required for this "
                         "distribution: %s. See scipy.stats.%s for details."
                         % (dist.shapes, dist.name))

    # Extract quantiles and regression
    quantiles = stats.probplot(x, sparams=sparams, dist=dist, fit=False)
    theor, observed = quantiles[0], quantiles[1]

    fit_params = dist.fit(x)
    loc = fit_params[-2]
    scale = fit_params[-1]
    shape = fit_params[:-2] if len(fit_params) > 2 else None

    # Observed values to observed quantiles
    if loc != 0 and scale != 1:
        observed = (np.sort(observed) - fit_params[-2]) / fit_params[-1]

    # Linear regression
    slope, intercept, r, _, _ = stats.linregress(theor, observed)

    # Start the plot
    if ax is None:
        fig, ax = plt.subplots(1, 1, figsize=figsize)

    ax.plot(theor, observed, 'bo')

    ax.set_xlabel('Theoretical quantiles')
    ax.set_ylabel('Ordered quantiles')
    ax.set_title('Q-Q Plot')

    # Add diagonal line
    end_pts = [ax.get_xlim(), ax.get_ylim()]
    end_pts[0] = min(end_pts[0])
    end_pts[1] = max(end_pts[1])
    ax.plot(end_pts, end_pts, color='slategrey', lw=1.5)
    ax.set_xlim(end_pts)
    ax.set_ylim(end_pts)

    # Add regression line and annotate R2
    fit_val = slope * theor + intercept
    ax.plot(theor, fit_val, 'r-', lw=2)
    posx = end_pts[0] + 0.60 * (end_pts[1] - end_pts[0])
    posy = end_pts[0] + 0.10 * (end_pts[1] - end_pts[0])
    ax.text(posx, posy, "$R^2=%.3f$" % r**2)

    if confidence is not False:
        # Confidence envelope
        n = x.size
        P = _ppoints(n)
        crit = stats.norm.ppf(1 - (1 - confidence) / 2)
        pdf = dist.pdf(theor) if shape is None else dist.pdf(theor, *shape)
        se = (slope / pdf) * np.sqrt(P * (1 - P) / n)
        upper = fit_val + crit * se
        lower = fit_val - crit * se
        ax.plot(theor, upper, 'r--', lw=1.25)
        ax.plot(theor, lower, 'r--', lw=1.25)

    return ax


def plot_paired(data=None, dv=None, within=None, subject=None, order=None,
                boxplot=True, boxplot_in_front=False, orient='v',
                figsize=(4, 4), dpi=100, ax=None,
                colors=['green', 'grey', 'indianred'],
                pointplot_kwargs={'scale': .6, 'marker': '.'},
                boxplot_kwargs={'color': 'lightslategrey', 'width': .2}):
    """
    Paired plot.

    Parameters
    ----------
    data : :py:class:`pandas.DataFrame`
        Long-format dataFrame.
    dv : string
        Name of column containing the dependent variable.
    within : string
        Name of column containing the within-subject factor.
    subject : string
        Name of column containing the subject identifier.
    order : list of str
        List of values in ``within`` that define the order of elements on the
        x-axis of the plot. If None, uses alphabetical order.
    boxplot : boolean
        If True, add a boxplot to the paired lines using the
        :py:func:`seaborn.boxplot` function.
    boxplot_in_front : boolean
        If True, the boxplot is plotted on the foreground (i.e. above the
        individual lines) and with a slight transparency. This makes the
        overall plot more readable when plotting a large numbers of subjects.

        .. versionadded:: 0.3.8
    orient : string
        Plot the boxplots vertically and the subjects on the x-axis if
        ``orient='v'`` (default). Set to ``orient='h'`` to rotate the plot by
        by 90 degrees.

        .. versionadded:: 0.3.9
    figsize : tuple
        Figsize in inches
    dpi : int
        Resolution of the figure in dots per inches.
    ax : matplotlib axes
        Axis on which to draw the plot.
    colors : list of str
        Line colors names. Default is green when value increases from A to B,
        indianred when value decreases from A to B and grey when the value is
        the same in both measurements.
    pointplot_kwargs : dict
        Dictionnary of optional arguments that are passed to the
        :py:func:`seaborn.pointplot` function.
    boxplot_kwargs : dict
        Dictionnary of optional arguments that are passed to the
        :py:func:`seaborn.boxplot` function.

    Returns
    -------
    ax : Matplotlib Axes instance
        Returns the Axes object with the plot for further tweaking.

    Notes
    -----
    Data must be a long-format pandas DataFrame. Missing values are automatically removed using a
    strict listwise approach (= complete-case analysis).

    Examples
    --------
    Default paired plot:

    .. plot::

        >>> import pingouin as pg
        >>> df = pg.read_dataset('mixed_anova').query("Time != 'January'")
        >>> df = df.query("Group == 'Meditation' and Subject > 40")
        >>> ax = pg.plot_paired(data=df, dv='Scores', within='Time',
        ...                     subject='Subject', dpi=150)

    Paired plot on an existing axis (no boxplot and uniform color):

    .. plot::

        >>> import pingouin as pg
        >>> import matplotlib.pyplot as plt
        >>> df = pg.read_dataset('mixed_anova').query("Time != 'January'")
        >>> df = df.query("Group == 'Meditation' and Subject > 40")
        >>> fig, ax1 = plt.subplots(1, 1, figsize=(5, 4))
        >>> pg.plot_paired(data=df, dv='Scores', within='Time',
        ...                subject='Subject', ax=ax1, boxplot=False,
        ...                colors=['grey', 'grey', 'grey'])  # doctest: +SKIP

    Horizontal paired plot with three unique within-levels:

    .. plot::

        >>> import pingouin as pg
        >>> import matplotlib.pyplot as plt
        >>> df = pg.read_dataset('mixed_anova').query("Group == 'Meditation'")
        >>> # df = df.query("Group == 'Meditation' and Subject > 40")
        >>> pg.plot_paired(data=df, dv='Scores', within='Time',
        ...                subject='Subject', orient='h')  # doctest: +SKIP

    With the boxplot on the foreground:

    .. plot::

        >>> import pingouin as pg
        >>> df = pg.read_dataset('mixed_anova').query("Time != 'January'")
        >>> df = df.query("Group == 'Control'")
        >>> ax = pg.plot_paired(data=df, dv='Scores', within='Time',
        ...                     subject='Subject', boxplot_in_front=True)
    """
    from pingouin.utils import _check_dataframe

    # Update default kwargs with specified inputs
    _pointplot_kwargs = {'scale': .6, 'marker': '.'}
    _pointplot_kwargs.update(pointplot_kwargs)
    _boxplot_kwargs = {'color': 'lightslategrey', 'width': .2}
    _boxplot_kwargs.update(boxplot_kwargs)
    # Extract pointplot alpha, if set
    pp_alpha = _pointplot_kwargs.pop('alpha', 1.)

    # Calculate size of the plot elements by scale as in Seaborn pointplot
    scale = _pointplot_kwargs.pop('scale')
    lw = plt.rcParams["lines.linewidth"] * 1.8 * scale  # get the linewidth
    mew = lw * .75  # get the markeredgewidth
    markersize = np.pi * np.square(lw) * 2  # get the markersize

    # Set boxplot in front of Line2D plot (zorder=2 for both) and add alpha
    if boxplot_in_front:
        _boxplot_kwargs.update({
            'boxprops': {'zorder': 2},
            'whiskerprops': {'zorder': 2},
            'zorder': 2,
        })

    # Validate args
    _check_dataframe(data=data, dv=dv, within=within, subject=subject, effects='within')

    # Pivot and melt the table. This has several effects:
    # 1) Force missing values to be explicit (a NaN cell is created)
    # 2) Automatic collapsing to the mean if multiple within factors are present
    # 3) If using dropna, remove rows with missing values (listwise deletion).
    # The latter is the same behavior as JASP (= strict complete-case analysis).
    data_piv = data.pivot_table(index=subject, columns=within, values=dv, observed=True)
    data_piv = data_piv.dropna()
    data = data_piv.melt(ignore_index=False, value_name=dv).reset_index()

    # Extract within-subject level (alphabetical order)
    x_cat = np.unique(data[within])

    if order is None:
        order = x_cat
    else:
        assert len(order) == len(x_cat), (
            "Order must have the same number of elements as the number of levels in `within`.")

    # Substitue within by integer order of the ordered columns to allow for
    # changing the order of numeric withins.
    data['wthn'] = data[within].replace({_ordr: i for i, _ordr in enumerate(order)})
    order_num = range(len(order))  # Make numeric order

    # Start the plot
    if ax is None:
        fig, ax = plt.subplots(1, 1, figsize=figsize, dpi=dpi)

    # Set x and y depending on orientation using the num. replacement within
    _x = 'wthn' if orient == 'v' else dv
    _y = dv if orient == 'v' else 'wthn'

    for cat in range(len(x_cat) - 1):
        _order = (order_num[cat], order_num[cat + 1])
        # Extract data of the current subject-combination
        data_now = data.loc[data['wthn'].isin(_order), [dv, 'wthn', subject]]
        # Select colors for all lines between the current subjects
        y1 = data_now.loc[data_now['wthn'] == _order[0], dv].to_numpy()
        y2 = data_now.loc[data_now['wthn'] == _order[1], dv].to_numpy()
        # Line and scatter colors depending on subject dv trend
        _colors = np.where(y1 < y2, colors[0], np.where(y1 > y2, colors[2], colors[1]))
        # Line and scatter colors as hue-indexed dictionary
        _colors = {subj: clr for subj, clr in zip(data_now[subject].unique(), _colors)}
        # Plot individual lines using Seaborn
        sns.lineplot(
            data=data_now, x=_x, y=_y, hue=subject, palette=_colors, ls='-', lw=lw, legend=False,
            ax=ax)
        # Plot individual markers using Seaborn
        sns.scatterplot(
            data=data_now, x=_x, y=_y, hue=subject, palette=_colors, edgecolor='face', lw=mew,
            sizes=[markersize] * data_now.shape[0], legend=False, ax=ax, **_pointplot_kwargs)

    # Set zorder and alpha of pointplot markers and lines
    _ = plt.setp(ax.collections, alpha=pp_alpha, zorder=2)  # Set marker alpha
    _ = plt.setp(ax.lines, alpha=pp_alpha, zorder=2)  # Set line alpha

    if boxplot:
        # Set boxplot x and y depending on orientation
        _xbp = within if orient == 'v' else dv
        _ybp = dv if orient == 'v' else within
        sns.boxplot(
            data=data, x=_xbp, y=_ybp, order=order, ax=ax, orient=orient, **_boxplot_kwargs)

        # Set alpha to patch of boxplot but not to whiskers
        for patch in ax.artists:
            r, g, b, a = patch.get_facecolor()
            patch.set_facecolor((r, g, b, .75))
    else:
        # If no boxplot, axis needs manual styling as in Seaborn pointplot
        if orient == 'v':
            xlabel, ylabel = within, dv
            ax.set_xticks(np.arange(len(x_cat)))
            ax.set_xticklabels(order)
            ax.xaxis.grid(False)
            ax.set_xlim(-.5, len(x_cat) - .5, auto=None)
        else:
            xlabel, ylabel = dv, within
            ax.set_yticks(np.arange(len(x_cat)))
            ax.set_yticklabels(order)
            ax.yaxis.grid(False)
            ax.set_ylim(-.5, len(x_cat) - .5, auto=None)
            ax.invert_yaxis()
        ax.set_xlabel(xlabel)
        ax.set_ylabel(ylabel)

    # Despine and trim
    sns.despine(trim=True, ax=ax)
    return ax


def plot_shift(x, y, paired=False, n_boot=1000,
               percentiles=np.arange(10, 100, 10),
               ci=.95, seed=None, show_median=True, violin=True):
    """Shift plot.

    Parameters
    ----------
    x, y : array_like
        First and second set of observations.
    paired : bool
        Specify whether ``x`` and ``y`` are related (i.e. repeated
        measures) or independent.

        .. versionadded:: 0.3.0
    n_boot : int
        Number of bootstrap iterations. The higher, the better, the slower.
    percentiles: array_like
        Sequence of percentiles to compute, which must be between 0 and 100
        inclusive. Default set to [10, 20, 30, 40, 50, 60, 70, 80, 90].
    ci: float
        Confidence level (0.95 = 95%).
    seed : int or None
        Random seed for generating bootstrap samples, can be integer or
        None for no seed (default).
    show_median: boolean
        If True (default), show the median with black lines.
    violin: boolean
        If True (default), plot the density of X and Y distributions.
        Defaut set to True.

    Returns
    -------
    fig : matplotlib Figure instance
        Matplotlib Figure. To get the individual axes, use fig.axes.

    See also
    --------
    harrelldavis

    Notes
    -----
    The shift plot is described in [1]_.
    It computes a shift function [2]_ for two (in)dependent groups using the
    robust Harrell-Davis quantile estimator in conjunction with bias-corrected
    bootstrap confidence intervals.

    References
    ----------
    .. [1] Rousselet, G. A., Pernet, C. R. and Wilcox, R. R. (2017). Beyond
           differences in means: robust graphical methods to compare two groups
           in neuroscience. Eur J Neurosci, 46: 1738-1748.
           doi:10.1111/ejn.13610

    .. [2] https://garstats.wordpress.com/2016/07/12/shift-function/

    Examples
    --------
    Default shift plot

    .. plot::

        >>> import numpy as np
        >>> import pingouin as pg
        >>> np.random.seed(42)
        >>> x = np.random.normal(5.5, 2, 50)
        >>> y = np.random.normal(6, 1.5, 50)
        >>> fig = pg.plot_shift(x, y)

    With different options

    .. plot::

        >>> import numpy as np
        >>> import pingouin as pg
        >>> np.random.seed(42)
        >>> x = np.random.normal(5.5, 2, 30)
        >>> y = np.random.normal(6, 1.5, 30)
        >>> fig = pg.plot_shift(x, y, paired=True, n_boot=2000,
        ...                     percentiles=[25, 50, 75],
        ...                     show_median=False, seed=456, violin=False)
    """
    from pingouin.regression import _bca
    from pingouin.nonparametric import harrelldavis as hd

    # Safety check
    x = np.asarray(x)
    y = np.asarray(y)
    percentiles = np.asarray(percentiles) / 100  # Convert to 0 - 1 range
    assert x.ndim == 1, 'x must be 1D.'
    assert y.ndim == 1, 'y must be 1D.'
    nx, ny = x.size, y.size
    assert not np.isnan(x).any(), 'Missing values are not allowed.'
    assert not np.isnan(y).any(), 'Missing values are not allowed.'
    assert nx >= 10, 'x must have at least 10 samples.'
    assert ny >= 10, 'y must have at least 10 samples.'
    assert 0 < ci < 1, 'ci must be between 0 and 1.'
    if paired:
        assert nx == ny, 'x and y must have the same size when paired=True.'

    # Robust percentile
    x_per = hd(x, percentiles)
    y_per = hd(y, percentiles)
    delta = y_per - x_per

    # Compute bootstrap distribution of differences
    rng = np.random.RandomState(seed)
    if paired:
        bootsam = rng.choice(np.arange(nx), size=(nx, n_boot), replace=True)
        bootstat = (hd(y[bootsam], percentiles, axis=0) -
                    hd(x[bootsam], percentiles, axis=0))
    else:
        x_list = rng.choice(x, size=(nx, n_boot), replace=True)
        y_list = rng.choice(y, size=(ny, n_boot), replace=True)
        bootstat = (hd(y_list, percentiles, axis=0) -
                    hd(x_list, percentiles, axis=0))

    # Find upper and lower confidence interval for each quantiles
    # Bias-corrected confidence interval
    lower, median_per, upper = [], [], []
    for i, d in enumerate(delta):
        ci = _bca(bootstat[i, :], d, n_boot)
        median_per.append(_bca(bootstat[i, :], d, n_boot, alpha=1)[0])
        lower.append(ci[0])
        upper.append(ci[1])

    lower = np.asarray(lower)
    median_per = np.asarray(median_per)
    upper = np.asarray(upper)

    # Create long-format dataFrame for use with Seaborn
    data = pd.DataFrame({'value': np.concatenate([x, y]),
                         'variable': ['X'] * nx + ['Y'] * ny})

    #############################
    # Plots X and Y distributions
    #############################
    fig = plt.figure(figsize=(8, 5))
    ax1 = plt.subplot2grid((3, 3), (0, 0), rowspan=2, colspan=3)

    # Boxplot X & Y
    def adjacent_values(vals, q1, q3):
        upper_adjacent_value = q3 + (q3 - q1) * 1.5
        upper_adjacent_value = np.clip(upper_adjacent_value, q3, vals[-1])

        lower_adjacent_value = q1 - (q3 - q1) * 1.5
        lower_adjacent_value = np.clip(lower_adjacent_value, vals[0], q1)
        return lower_adjacent_value, upper_adjacent_value

    for dis, pos in zip([x, y], [1.2, -0.2]):
        qrt1, medians, qrt3 = np.percentile(dis, [25, 50, 75])
        whiskers = adjacent_values(np.sort(dis), qrt1, qrt3)
        ax1.plot(medians, pos, marker='o', color='white', zorder=10)
        ax1.hlines(pos, qrt1, qrt3, color='k',
                   linestyle='-', lw=7, zorder=9)
        ax1.hlines(pos, whiskers[0], whiskers[1],
                   color='k', linestyle='-', lw=2, zorder=9)

    ax1 = sns.stripplot(data=data, x='value', y='variable',
                        orient='h', order=['Y', 'X'],
                        palette=['#88bedc', '#cfcfcf'])

    if violin:
        vl = plt.violinplot([y, x], showextrema=False, vert=False, widths=1)

        # Upper plot
        paths = vl['bodies'][0].get_paths()[0]
        paths.vertices[:, 1][paths.vertices[:, 1] >= 1] = 1
        paths.vertices[:, 1] = paths.vertices[:, 1] - 1.2
        vl['bodies'][0].set_edgecolor('k')
        vl['bodies'][0].set_facecolor('#88bedc')
        vl['bodies'][0].set_alpha(0.8)

        # Lower plot
        paths = vl['bodies'][1].get_paths()[0]
        paths.vertices[:, 1][paths.vertices[:, 1] <= 2] = 2
        paths.vertices[:, 1] = paths.vertices[:, 1] - 0.8
        vl['bodies'][1].set_edgecolor('k')
        vl['bodies'][1].set_facecolor('#cfcfcf')
        vl['bodies'][1].set_alpha(0.8)

        # Rescale ylim
        ax1.set_ylim(2, -1)

    for i in range(len(percentiles)):
        # Connection between quantiles
        if upper[i] < 0:
            col = '#4c72b0'
        elif lower[i] > 0:
            col = '#c34e52'
        else:
            col = 'darkgray'
        plt.plot([y_per[i], x_per[i]], [0.2, 0.8],
                 marker='o', color=col, zorder=10)
        # X quantiles
        plt.plot([x_per[i], x_per[i]], [0.8, 1.2], 'k--', zorder=9)
        # Y quantiles
        plt.plot([y_per[i], y_per[i]], [-0.2, 0.2], 'k--', zorder=9)

    if show_median:
        x_med, y_med = np.median(x), np.median(y)
        plt.plot([x_med, x_med], [0.8, 1.2], 'k-')
        plt.plot([y_med, y_med], [-0.2, 0.2], 'k-')

    plt.xlabel('Scores (a.u.)', size=15)
    ax1.set_yticklabels(['Y', 'X'], size=15)
    ax1.set_ylabel('')

    #######################
    # Plots quantiles shift
    #######################
    ax2 = plt.subplot2grid((3, 3), (2, 0), rowspan=1, colspan=3)
    for i, per in enumerate(x_per):
        if upper[i] < 0:
            col = '#4c72b0'
        elif lower[i] > 0:
            col = '#c34e52'
        else:
            col = 'darkgray'
        plt.plot([per, per], [upper[i], lower[i]], lw=3, color=col, zorder=10)
        plt.plot(per, median_per[i], marker='o', ms=10, color=col, zorder=10)

    plt.axhline(y=0, ls='--', lw=2, color='gray')

    ax2.set_xlabel('X quantiles', size=15)
    ax2.set_ylabel('Y - X quantiles \n differences (a.u.)', size=10)
    sns.despine()
    plt.tight_layout()

    return fig


def plot_rm_corr(data=None, x=None, y=None, subject=None, legend=False,
                 kwargs_facetgrid=dict(height=4, aspect=1)):
    """Plot a repeated measures correlation.

    Parameters
    ----------
    data : :py:class:`pandas.DataFrame`
        Dataframe.
    x, y : string
        Name of columns in ``data`` containing the two dependent variables.
    subject : string
        Name of column in ``data`` containing the subject indicator.
    legend : boolean
        If True, add legend to plot. Legend will show all the unique values in
        ``subject``.
    kwargs_facetgrid : dict
        Optional keyword argument passed to :py:class:`seaborn.FacetGrid`

    Returns
    -------
    g : :py:class:`seaborn.FacetGrid`
        Seaborn FacetGrid.

    See also
    --------
    rm_corr

    Notes
    -----
    Repeated measures correlation [1]_ (rmcorr) is a statistical technique
    for determining the common within-individual association for paired
    measures assessed on two or more occasions for multiple individuals.

    Results have been tested against the
    `rmcorr <https://github.com/cran/rmcorr>` R package. Note that this
    function requires `statsmodels
    <https://www.statsmodels.org/stable/index.html>`_.

    Missing values are automatically removed from the ``data``
    (listwise deletion).

    References
    ----------
    .. [1] Bakdash, J.Z., Marusich, L.R., 2017. Repeated Measures Correlation.
           Front. Psychol. 8, 456. https://doi.org/10.3389/fpsyg.2017.00456

    Examples
    --------
    Default repeated mesures correlation plot

    .. plot::

        >>> import pingouin as pg
        >>> df = pg.read_dataset('rm_corr')
        >>> g = pg.plot_rm_corr(data=df, x='pH', y='PacO2', subject='Subject')

    With some tweakings

    .. plot::

        >>> import pingouin as pg
        >>> import seaborn as sns
        >>> df = pg.read_dataset('rm_corr')
        >>> sns.set(style='darkgrid', font_scale=1.2)
        >>> g = pg.plot_rm_corr(data=df, x='pH', y='PacO2',
        ...                     subject='Subject', legend=True,
        ...                     kwargs_facetgrid=dict(height=4.5, aspect=1.5,
        ...                                           palette='Spectral'))
    """
    # Check that stasmodels is installed
    from pingouin.utils import _is_statsmodels_installed
    _is_statsmodels_installed(raise_error=True)
    from statsmodels.formula.api import ols

    # Safety check (duplicated from pingouin.rm_corr)
    assert isinstance(data, pd.DataFrame), 'Data must be a DataFrame'
    assert x in data.columns, 'The %s column is not in data.' % x
    assert y in data.columns, 'The %s column is not in data.' % y
    assert data[x].dtype.kind in 'bfiu', '%s must be numeric.' % x
    assert data[y].dtype.kind in 'bfiu', '%s must be numeric.' % y
    assert subject in data.columns, 'The %s column is not in data.' % subject
    if data[subject].nunique() < 3:
        raise ValueError('rm_corr requires at least 3 unique subjects.')

    # Remove missing values
    data = data[[x, y, subject]].dropna(axis=0)

    # Calculate rm_corr
    # rmc = pg.rm_corr(data=data, x=x, y=y, subject=subject)

    # Fit ANCOVA model
    # https://patsy.readthedocs.io/en/latest/builtins-reference.html
    # C marks the data as categorical
    # Q allows to quote variable that do not meet Python variable name rule
    # e.g. if variable is "weight.in.kg" or "2A"
    formula = "Q('%s') ~ C(Q('%s')) + Q('%s')" % (y, subject, x)
    model = ols(formula, data=data).fit()

    # Fitted values
    data['pred'] = model.fittedvalues

    # Define color palette
    if 'palette' not in kwargs_facetgrid:
        kwargs_facetgrid['palette'] = sns.hls_palette(data[subject].nunique())

    # Start plot
    g = sns.FacetGrid(data, hue=subject, **kwargs_facetgrid)
    g = g.map(sns.regplot, x, "pred", scatter=False, ci=None, truncate=True)
    g = g.map(sns.scatterplot, x, y)

    if legend:
        g.add_legend()

    return g


def plot_circmean(angles, figsize=(4, 4), dpi=None, ax=None,
                  kwargs_markers=dict(color='tab:blue', marker='o',
                  mfc='none', ms=10), kwargs_arrow=dict(width=0.01,
                  head_width=0.1, head_length=0.1, fc='tab:red',
                  ec='tab:red')):
    """Plot the circular mean and vector length of a set of angles
    on the unit circle.

    .. versionadded:: 0.3.3

    Parameters
    ----------
    angles : array or list
        Angles (expressed in radians). Only 1D array are supported here.
    figsize : tuple
        Figsize in inches. Default is (4, 4).
    dpi : int
        Resolution of the figure in dots per inches.
    ax : matplotlib axes
        Axis on which to draw the plot.
    kwargs_markers : dict
        Optional keywords arguments that are passed to
        :obj:`matplotlib.axes.Axes.plot`
        to control the markers aesthetics.
    kwargs_arrow : dict
        Optional keywords arguments that are passed to
        :obj:`matplotlib.axes.Axes.arrow`
        to control the arrow aesthetics.

    Returns
    -------
    ax : Matplotlib Axes instance
        Returns the Axes object with the plot for further tweaking.

    Examples
    --------
    Default plot

    .. plot::

        >>> import pingouin as pg
        >>> ax = pg.plot_circmean([0.05, -0.8, 1.2, 0.8, 0.5, -0.3, 0.3, 0.7])

    Changing some aesthetics parameters

    .. plot::

        >>> import pingouin as pg
        >>> ax = pg.plot_circmean([0.05, -0.8, 1.2, 0.8, 0.5, -0.3, 0.3, 0.7],
        ...                       kwargs_markers=dict(color='k', mfc='k'),
        ...                       kwargs_arrow=dict(ec='k', fc='k'))

    .. plot::

        >>> import pingouin as pg
        >>> import seaborn as sns
        >>> sns.set(font_scale=1.5, style='white')
        >>> ax = pg.plot_circmean([0.8, 1.5, 3.14, 5.2, 6.1, 2.8, 2.6, 3.2],
        ...                       kwargs_markers=dict(marker="None"))
    """
    from matplotlib.patches import Circle
    from .circular import circ_r, circ_mean

    # Sanity checks
    angles = np.asarray(angles)
    assert angles.ndim == 1, "angles must be a one-dimensional array."
    assert angles.size > 1, "angles must have at least 2 values."

    assert isinstance(kwargs_markers, dict), "kwargs_markers must be a dict."
    assert isinstance(kwargs_arrow, dict), "kwargs_arrow must be a dict."

    # Fill missing values in dict
    if 'color' not in kwargs_markers.keys():
        kwargs_markers['color'] = 'tab:blue'
    if 'marker' not in kwargs_markers.keys():
        kwargs_markers['marker'] = 'o'
    if 'mfc' not in kwargs_markers.keys():
        kwargs_markers['mfc'] = 'none'
    if 'ms' not in kwargs_markers.keys():
        kwargs_markers['ms'] = 10

    if 'width' not in kwargs_arrow.keys():
        kwargs_arrow['width'] = 0.01
    if 'head_width' not in kwargs_arrow.keys():
        kwargs_arrow['head_width'] = 0.1
    if 'head_length' not in kwargs_arrow.keys():
        kwargs_arrow['head_length'] = 0.1
    if 'fc' not in kwargs_arrow.keys():
        kwargs_arrow['fc'] = 'tab:red'
    if 'ec' not in kwargs_arrow.keys():
        kwargs_arrow['ec'] = 'tab:red'

    # Convert angles to unit vector
    z = np.exp(1j * angles)
    r = circ_r(angles)  # Resulting vector length
    phi = circ_mean(angles)  # Circular mean
    zm = r * np.exp(1j * phi)

    # Plot unit circle
    fig, ax = plt.subplots(figsize=figsize, dpi=dpi)
    circle = Circle((0, 0), 1, edgecolor='k', facecolor='none', linewidth=2)
    ax.add_patch(circle)
    ax.axvline(0, lw=1, ls=':', color='slategrey')
    ax.axhline(0, lw=1, ls=':', color='slategrey')
    ax.plot(np.real(z), np.imag(z), ls="None", **kwargs_markers)

    # Plot mean resultant vector
    ax.arrow(0, 0, np.real(zm), np.imag(zm), **kwargs_arrow)

    # X and Y ticks in radians
    ax.set_xticks([])
    ax.set_yticks([])
    ax.spines['top'].set_visible(False)
    ax.spines['right'].set_visible(False)
    ax.spines['left'].set_visible(False)
    ax.spines['bottom'].set_visible(False)
    ax.text(1.2, 0, '0', verticalalignment='center')
    ax.text(-1.3, 0, r'$\pi$', verticalalignment='center')
    ax.text(0, 1.2, r'$+\pi/2$', horizontalalignment='center')
    ax.text(0, -1.3, r'$-\pi/2$', horizontalalignment='center')
    return ax<|MERGE_RESOLUTION|>--- conflicted
+++ resolved
@@ -334,15 +334,6 @@
         >>> sns.set_style('darkgrid')
         >>> ax = pg.qqplot(x, dist='norm', sparams=(mean, std))
     """
-<<<<<<< HEAD
-    try:  # pragma: no cover
-        from scipy.stats._morestats import _add_axis_labels_title
-    except ImportError:  # pragma: no cover
-        # Fallback for scipy<1.8.0
-        from scipy.stats.morestats import _add_axis_labels_title
-
-=======
->>>>>>> c9a5e412
     if isinstance(dist, str):
         dist = getattr(stats, dist)
 
