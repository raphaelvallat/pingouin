--- conflicted
+++ resolved
@@ -152,11 +152,8 @@
     return (np.fabs(a - np.median(a)) / mad(a)) > k
 
 
-<<<<<<< HEAD
-def mwu(x, y, alternative='two-sided',confidence=0.95, **kwargs):
-=======
-def mwu(x, y, alternative="two-sided", **kwargs):
->>>>>>> b1c334d9
+def mwu(x, y, alternative="two-sided", confidence=0.95, **kwargs):
+
     """Mann-Whitney U Test (= Wilcoxon rank-sum test). It is the non-parametric
     version of the independent T-test.
 
@@ -324,20 +321,10 @@
     # Rename CI
     ci_name = 'CI%.0f%%' % (100 * confidence)
     # Fill output DataFrame
-<<<<<<< HEAD
-    stats = pd.DataFrame({
-        'U-val': uval,
-        'alternative': alternative,
-        'p-val': pval,
-        'RBC': rbc,
-        'CLES': cles,
-        ci_name: [ci]}, index=['MWU'])
-=======
     stats = pd.DataFrame(
         {"U-val": uval, "alternative": alternative, "p-val": pval, "RBC": rbc, "CLES": cles},
         index=["MWU"],
     )
->>>>>>> b1c334d9
     return _postprocess_dataframe(stats)
 
 
