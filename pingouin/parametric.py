# Author: Raphael Vallat <raphaelvallat9@gmail.com>
import warnings
import numpy as np
import pandas as pd
from scipy.stats import f
import pandas_flavor as pf
from pingouin import (
    _check_dataframe,
    remove_na,
    _flatten_list,
    bayesfactor_ttest,
    epsilon,
    sphericity,
    _postprocess_dataframe,
)

__all__ = ["ttest", "rm_anova", "anova", "welch_anova", "mixed_anova", "ancova"]


def ttest(x, y, paired=False, alternative="two-sided", correction="auto", r=0.707, confidence=0.95):
    """T-test.

    Parameters
    ----------
    x : array_like
        First set of observations.
    y : array_like or float
        Second set of observations. If ``y`` is a single value, a one-sample
        T-test is computed against that value (= "mu" in the t.test R
        function).
    paired : boolean
        Specify whether the two observations are related (i.e. repeated
        measures) or independent.
    alternative : string
        Defines the alternative hypothesis, or tail of the test. Must be one of
        "two-sided" (default), "greater" or "less". Both "greater" and "less" return one-sided
        p-values. "greater" tests against the alternative hypothesis that the mean of ``x``
        is greater than the mean of ``y``.
    correction : string or boolean
        For unpaired two sample T-tests, specify whether or not to correct for
        unequal variances using Welch separate variances T-test. If 'auto', it
        will automatically uses Welch T-test when the sample sizes are unequal,
        as recommended by Zimmerman 2004.
    r : float
        Cauchy scale factor for computing the Bayes Factor.
        Smaller values of r (e.g. 0.5), may be appropriate when small effect
        sizes are expected a priori; larger values of r are appropriate when
        large effect sizes are expected (Rouder et al 2009).
        The default is 0.707 (= :math:`\\sqrt{2} / 2`).
    confidence : float
        Confidence level for the confidence intervals (0.95 = 95%)

        .. versionadded:: 0.3.9

    Returns
    -------
    stats : :py:class:`pandas.DataFrame`

        * ``'T'``: T-value
        * ``'dof'``: degrees of freedom
        * ``'alternative'``: alternative of the test
        * ``'p-val'``: p-value
        * ``'CI95%'``: confidence intervals of the difference in means
        * ``'cohen-d'``: Cohen d effect size
        * ``'BF10'``: Bayes Factor of the alternative hypothesis
        * ``'power'``: achieved power of the test ( = 1 - type II error)

    See also
    --------
    mwu, wilcoxon, anova, rm_anova, pairwise_tests, compute_effsize

    Notes
    -----
    Missing values are automatically removed from the data. If ``x`` and
    ``y`` are paired, the entire row is removed (= listwise deletion).

    The **T-value for unpaired samples** is defined as:

    .. math::

        t = \\frac{\\overline{x} - \\overline{y}}
        {\\sqrt{\\frac{s^{2}_{x}}{n_{x}} + \\frac{s^{2}_{y}}{n_{y}}}}

    where :math:`\\overline{x}` and :math:`\\overline{y}` are the sample means,
    :math:`n_{x}` and :math:`n_{y}` are the sample sizes, and
    :math:`s^{2}_{x}` and :math:`s^{2}_{y}` are the sample variances.
    The degrees of freedom :math:`v` are :math:`n_x + n_y - 2` when the sample
    sizes are equal. When the sample sizes are unequal or when
    :code:`correction=True`, the Welch–Satterthwaite equation is used to
    approximate the adjusted degrees of freedom:

    .. math::

        v = \\frac{(\\frac{s^{2}_{x}}{n_{x}} + \\frac{s^{2}_{y}}{n_{y}})^{2}}
        {\\frac{(\\frac{s^{2}_{x}}{n_{x}})^{2}}{(n_{x}-1)} +
        \\frac{(\\frac{s^{2}_{y}}{n_{y}})^{2}}{(n_{y}-1)}}

    The p-value is then calculated using a T distribution with :math:`v`
    degrees of freedom.

    The T-value for **paired samples** is defined by:

    .. math:: t = \\frac{\\overline{x}_d}{s_{\\overline{x}}}

    where

    .. math:: s_{\\overline{x}} = \\frac{s_d}{\\sqrt n}

    where :math:`\\overline{x}_d` is the sample mean of the differences
    between the two paired samples, :math:`n` is the number of observations
    (sample size), :math:`s_d` is the sample standard deviation of the
    differences and :math:`s_{\\overline{x}}` is the estimated standard error
    of the mean of the differences. The p-value is then calculated using a
    T-distribution with :math:`n-1` degrees of freedom.

    The scaled Jeffrey-Zellner-Siow (JZS) Bayes Factor is approximated
    using the :py:func:`pingouin.bayesfactor_ttest` function.

    Results have been tested against JASP and the `t.test` R function.

    References
    ----------
    * https://www.itl.nist.gov/div898/handbook/eda/section3/eda353.htm

    * Delacre, M., Lakens, D., & Leys, C. (2017). Why psychologists should
      by default use Welch’s t-test instead of Student’s t-test.
      International Review of Social Psychology, 30(1).

    * Zimmerman, D. W. (2004). A note on preliminary tests of equality of
      variances. British Journal of Mathematical and Statistical
      Psychology, 57(1), 173-181.

    * Rouder, J.N., Speckman, P.L., Sun, D., Morey, R.D., Iverson, G.,
      2009. Bayesian t tests for accepting and rejecting the null
      hypothesis. Psychon. Bull. Rev. 16, 225–237.
      https://doi.org/10.3758/PBR.16.2.225

    Examples
    --------
    1. One-sample T-test.

    >>> from pingouin import ttest
    >>> x = [5.5, 2.4, 6.8, 9.6, 4.2]
    >>> ttest(x, 4).round(2)
              T  dof alternative  p-val         CI95%  cohen-d   BF10  power
    T-test  1.4    4   two-sided   0.23  [2.32, 9.08]     0.62  0.766   0.19

    2. One sided paired T-test.

    >>> pre = [5.5, 2.4, 6.8, 9.6, 4.2]
    >>> post = [6.4, 3.4, 6.4, 11., 4.8]
    >>> ttest(pre, post, paired=True, alternative='less').round(2)
               T  dof alternative  p-val          CI95%  cohen-d   BF10  power
    T-test -2.31    4        less   0.04  [-inf, -0.05]     0.25  3.122   0.12

    Now testing the opposite alternative hypothesis

    >>> ttest(pre, post, paired=True, alternative='greater').round(2)
               T  dof alternative  p-val         CI95%  cohen-d  BF10  power
    T-test -2.31    4     greater   0.96  [-1.35, inf]     0.25  0.32   0.02

    3. Paired T-test with missing values.

    >>> import numpy as np
    >>> pre = [5.5, 2.4, np.nan, 9.6, 4.2]
    >>> post = [6.4, 3.4, 6.4, 11., 4.8]
    >>> ttest(pre, post, paired=True).round(3)
                T  dof alternative  p-val          CI95%  cohen-d   BF10  power
    T-test -5.902    3   two-sided   0.01  [-1.5, -0.45]    0.306  7.169  0.073

    Compare with SciPy

    >>> from scipy.stats import ttest_rel
    >>> np.round(ttest_rel(pre, post, nan_policy="omit"), 3)
    array([-5.902,  0.01 ])

    4. Independent two-sample T-test with equal sample size.

    >>> np.random.seed(123)
    >>> x = np.random.normal(loc=7, size=20)
    >>> y = np.random.normal(loc=4, size=20)
    >>> ttest(x, y)
                   T  dof alternative         p-val         CI95%   cohen-d       BF10  power
    T-test  9.106452   38   two-sided  4.306971e-11  [2.64, 4.15]  2.879713  1.366e+08    1.0

    5. Independent two-sample T-test with unequal sample size. A Welch's T-test is used.

    >>> np.random.seed(123)
    >>> y = np.random.normal(loc=6.5, size=15)
    >>> ttest(x, y)
                   T        dof alternative     p-val          CI95%   cohen-d   BF10     power
    T-test  1.996537  31.567592   two-sided  0.054561  [-0.02, 1.65]  0.673518  1.469  0.481867

    6. However, the Welch's correction can be disabled:

    >>> ttest(x, y, correction=False)
                   T  dof alternative     p-val          CI95%   cohen-d   BF10     power
    T-test  1.971859   33   two-sided  0.057056  [-0.03, 1.66]  0.673518  1.418  0.481867

    Compare with SciPy

    >>> from scipy.stats import ttest_ind
    >>> np.round(ttest_ind(x, y, equal_var=True), 6)  # T value and p-value
    array([1.971859, 0.057056])
    """
    from scipy.stats import t, ttest_rel, ttest_ind, ttest_1samp

    try:  # pragma: no cover
        from scipy.stats._stats_py import _unequal_var_ttest_denom, _equal_var_ttest_denom
    except ImportError:  # pragma: no cover
        # Fallback for scipy<1.8.0
        from scipy.stats.stats import _unequal_var_ttest_denom, _equal_var_ttest_denom
    from pingouin import power_ttest, power_ttest2n, compute_effsize

    # Check arguments
    assert alternative in [
        "two-sided",
        "greater",
        "less",
    ], "Alternative must be one of 'two-sided' (default), 'greater' or 'less'."
    assert 0 < confidence < 1, "confidence must be between 0 and 1."

    x = np.asarray(x)
    y = np.asarray(y)

    if x.size != y.size and paired:
        warnings.warn("x and y have unequal sizes. Switching to paired == False. Check your data.")
        paired = False

    # Remove rows with missing values
    x, y = remove_na(x, y, paired=paired)
    nx, ny = x.size, y.size

    if ny == 1:
        # Case one sample T-test
        tval, pval = ttest_1samp(x, y, alternative=alternative)
        dof = nx - 1
        se = np.sqrt(x.var(ddof=1) / nx)
    if ny > 1 and paired is True:
        # Case paired two samples T-test
        # Do not compute if two arrays are identical (avoid SciPy warning)
        if np.array_equal(x, y):
            warnings.warn("x and y are equals. Cannot compute T or p-value.")
            tval, pval = np.nan, np.nan
        else:
            tval, pval = ttest_rel(x, y, alternative=alternative)
        dof = nx - 1
        se = np.sqrt(np.var(x - y, ddof=1) / nx)
        bf = bayesfactor_ttest(tval, nx, ny, paired=True, r=r)
    elif ny > 1 and paired is False:
        dof = nx + ny - 2
        vx, vy = x.var(ddof=1), y.var(ddof=1)
        # Case unpaired two samples T-test
        if correction is True or (correction == "auto" and nx != ny):
            # Use the Welch separate variance T-test
            tval, pval = ttest_ind(x, y, equal_var=False, alternative=alternative)
            # Compute sample standard deviation
            # dof are approximated using Welch–Satterthwaite equation
            dof, se = _unequal_var_ttest_denom(vx, nx, vy, ny)
        else:
            tval, pval = ttest_ind(x, y, equal_var=True, alternative=alternative)
            _, se = _equal_var_ttest_denom(vx, nx, vy, ny)

    # Effect size
    d = compute_effsize(x, y, paired=paired, eftype="cohen")

    # Confidence interval for the (difference in) means
    # Compare to the t.test r function
    if alternative == "two-sided":
        alpha = 1 - confidence
        conf = 1 - alpha / 2  # 0.975
    else:
        conf = confidence
    tcrit = t.ppf(conf, dof)
    ci = np.array([tval - tcrit, tval + tcrit]) * se
    if ny == 1:
        ci += y

    if alternative == "greater":
        ci[1] = np.inf
    elif alternative == "less":
        ci[0] = -np.inf

    # Rename CI
    ci_name = "CI%.0f%%" % (100 * confidence)

    # Achieved power
    if ny == 1:
        # One-sample
        power = power_ttest(
            d=d, n=nx, power=None, alpha=0.05, contrast="one-sample", alternative=alternative
        )
    if ny > 1 and paired is True:
        # Paired two-sample
        power = power_ttest(
            d=d, n=nx, power=None, alpha=0.05, contrast="paired", alternative=alternative
        )
    elif ny > 1 and paired is False:
        # Independent two-samples
        if nx == ny:
            # Equal sample sizes
            power = power_ttest(
                d=d, n=nx, power=None, alpha=0.05, contrast="two-samples", alternative=alternative
            )
        else:
            # Unequal sample sizes
            power = power_ttest2n(nx, ny, d=d, power=None, alpha=0.05, alternative=alternative)

    # Bayes factor
    bf = bayesfactor_ttest(tval, nx, ny, paired=paired, alternative=alternative, r=r)

    # Create output dictionnary
    stats = {
        "dof": dof,
        "T": tval,
        "p-val": pval,
        "alternative": alternative,
        "cohen-d": abs(d),
        ci_name: [ci],
        "power": power,
        "BF10": bf,
    }

    # Convert to dataframe
    col_order = ["T", "dof", "alternative", "p-val", ci_name, "cohen-d", "BF10", "power"]
    stats = pd.DataFrame(stats, columns=col_order, index=["T-test"])
    return _postprocess_dataframe(stats)


@pf.register_dataframe_method
def rm_anova(
    data=None, dv=None, within=None, subject=None, correction="auto", detailed=False, effsize="ng2"
):
    """One-way and two-way repeated measures ANOVA.

    Parameters
    ----------
    data : :py:class:`pandas.DataFrame`
        DataFrame. Note that this function can also directly be used as a
        :py:class:`pandas.DataFrame` method, in which case this argument is no
        longer needed.
        Both wide and long-format dataframe are supported for one-way repeated
        measures ANOVA. However, ``data`` must be in long format for two-way
        repeated measures.
    dv : string
        Name of column containing the dependent variable (only required if
        ``data`` is in long format).
    within : string or list of string
        Name of column containing the within factor (only required if ``data``
        is in long format).
        If ``within`` is a single string, then compute a one-way repeated
        measures ANOVA, if ``within`` is a list with two strings,
        compute a two-way repeated measures ANOVA.
    subject : string
        Name of column containing the subject identifier (only required if
        ``data`` is in long format).
    correction : string or boolean
        If True, also return the Greenhouse-Geisser corrected p-value.

        The default for one-way design is to compute Mauchly's test of
        sphericity to determine whether the p-values needs to be corrected
        (see :py:func:`pingouin.sphericity`).

        The default for two-way design is to return both the uncorrected and
        Greenhouse-Geisser corrected p-values. Note that sphericity test for
        two-way design are not currently implemented in Pingouin.
    detailed : boolean
        If True, return a full ANOVA table.
    effsize : string
        Effect size. Must be one of 'np2' (partial eta-squared), 'n2'
        (eta-squared) or 'ng2'(generalized eta-squared, default). Note that for
        one-way repeated measure ANOVA, eta-squared is the same as the generalized eta-squared.

    Returns
    -------
    aov : :py:class:`pandas.DataFrame`
        ANOVA summary:

        * ``'Source'``: Name of the within-group factor
        * ``'ddof1'``: Degrees of freedom (numerator)
        * ``'ddof2'``: Degrees of freedom (denominator)
        * ``'F'``: F-value
        * ``'p-unc'``: Uncorrected p-value
        * ``'ng2'``: Generalized eta-square effect size
        * ``'eps'``: Greenhouse-Geisser epsilon factor (= index of sphericity)
        * ``'p-GG-corr'``: Greenhouse-Geisser corrected p-value
        * ``'W-spher'``: Sphericity test statistic
        * ``'p-spher'``: p-value of the sphericity test
        * ``'sphericity'``: sphericity of the data (boolean)

    See Also
    --------
    anova : One-way and N-way ANOVA
    mixed_anova : Two way mixed ANOVA
    friedman : Non-parametric one-way repeated measures ANOVA

    Notes
    -----
    Data can be in wide or long format for one-way repeated measures ANOVA but
    *must* be in long format for two-way repeated measures ANOVA.

    In one-way repeated-measures ANOVA, the total variance (sums of squares)
    is divided into three components

    .. math::
        SS_{\\text{total}} = SS_{\\text{effect}} +
        (SS_{\\text{subjects}} + SS_{\\text{error}})

    with

    .. math::
        SS_{\\text{total}} = \\sum_i^r \\sum_j^n (Y_{ij} - \\overline{Y})^2

        SS_{\\text{effect}} = \\sum_i^r n_i(\\overline{Y_i} - \\overline{Y})^2

        SS_{\\text{subjects}} = r\\sum (\\overline{Y}_s - \\overline{Y})^2

        SS_{\\text{error}} = SS_{\\text{total}} - SS_{\\text{effect}} -
        SS_{\\text{subjects}}


    where :math:`i=1,...,r; j=1,...,n_i`, :math:`r` is the number of
    conditions, :math:`n_i` the number of observations for each condition,
    :math:`\\overline{Y}` the grand mean of the data, :math:`\\overline{Y_i}`
    the mean of the :math:`i^{th}` condition and :math:`\\overline{Y}_{subj}`
    the mean of the :math:`s^{th}` subject.

    The F-statistics is then defined as:

    .. math::

        F^* = \\frac{MS_{\\text{effect}}}{MS_{\\text{error}}} =
        \\frac{\\frac{SS_{\\text{effect}}}
        {r-1}}{\\frac{SS_{\\text{error}}}{(n - 1)(r - 1)}}

    and the p-value can be calculated using a F-distribution with
    :math:`v_{\\text{effect}} = r - 1` and
    :math:`v_{\\text{error}} = (n - 1)(r - 1)` degrees of freedom.

    The default effect size reported in Pingouin is the generalized eta-squared,
    which is equivalent to eta-squared for one-way repeated measures ANOVA.

    .. math::
        \\eta_g^2 = \\frac{SS_{\\text{effect}}}{SS_{\\text{total}}}

    The partial eta-squared is defined as:

    .. math::
        \\eta_p^2 = \\frac{SS_{\\text{effect}}}{SS_{\\text{effect}} + SS_{\\text{error}}}

    Missing values are automatically removed using a strict listwise approach (= complete-case
    analysis). In other words, any subject with one or more missing value(s) is completely removed
    from the dataframe prior to running the test. This could drastically decrease the power of the
    ANOVA if many missing values are present. In that case, we strongly recommend using linear
    mixed effect modelling, which can handle missing values in repeated measures.

    .. warning:: The epsilon adjustement factor of the interaction in
        two-way repeated measures ANOVA where both factors have more than
        two levels slightly differs than from R and JASP.
        Please always make sure to double-check your results with another
        software.

    .. warning:: Sphericity tests for the interaction term of a two-way
        repeated measures ANOVA are not currently supported in Pingouin.
        Instead, please refer to the Greenhouse-Geisser epsilon value
        (a value close to 1 indicates that sphericity is met.) For more
        details, see :py:func:`pingouin.sphericity`.

    Examples
    --------
    1. One-way repeated measures ANOVA using a wide-format dataset

    >>> import pingouin as pg
    >>> data = pg.read_dataset('rm_anova_wide')
    >>> pg.rm_anova(data)
       Source  ddof1  ddof2         F     p-unc       ng2       eps
    0  Within      3     24  5.200652  0.006557  0.346392  0.694329

    2. One-way repeated-measures ANOVA using a long-format dataset.

    We're also specifying two additional options here: ``detailed=True`` means
    that we'll get a more detailed ANOVA table, and ``effsize='np2'``
    means that we want to get the partial eta-squared effect size instead
    of the default (generalized) eta-squared.

    >>> df = pg.read_dataset('rm_anova')
    >>> aov = pg.rm_anova(dv='DesireToKill', within='Disgustingness',
    ...                   subject='Subject', data=df, detailed=True, effsize="np2")
    >>> aov.round(3)
               Source       SS  DF      MS       F  p-unc    np2  eps
    0  Disgustingness   27.485   1  27.485  12.044  0.001  0.116  1.0
    1           Error  209.952  92   2.282     NaN    NaN    NaN  NaN

    3. Two-way repeated-measures ANOVA

    >>> aov = pg.rm_anova(dv='DesireToKill', within=['Disgustingness', 'Frighteningness'],
    ...                   subject='Subject', data=df)

    4. As a :py:class:`pandas.DataFrame` method

    >>> df.rm_anova(dv='DesireToKill', within='Disgustingness', subject='Subject',  detailed=False)
               Source  ddof1  ddof2          F     p-unc       ng2  eps
    0  Disgustingness      1     92  12.043878  0.000793  0.025784  1.0
    """
    assert effsize in ["n2", "np2", "ng2"], "effsize must be n2, np2 or ng2."
    if isinstance(within, list):
        assert len(within) > 0, "Within cannot be empty."
        if len(within) == 1:
            within = within[0]
        elif len(within) == 2:
            return rm_anova2(dv=dv, within=within, data=data, subject=subject, effsize=effsize)
        else:
            raise ValueError("Repeated measures ANOVA with three or more factors is not supported.")

    # Convert from wide to long-format, if needed
    if all([v is None for v in [dv, within, subject]]):
        assert isinstance(data, pd.DataFrame)
        data = data._get_numeric_data().dropna()  # Listwise deletion of missing values
        assert data.shape[0] > 2, "Data must have at least 3 non-missing rows."
        assert data.shape[1] > 1, "Data must contain at least two columns."
        data["Subj"] = np.arange(data.shape[0])
        data = data.melt(id_vars="Subj", var_name="Within", value_name="DV")
        subject, within, dv = "Subj", "Within", "DV"

    # Check dataframe
    _check_dataframe(dv=dv, within=within, data=data, subject=subject, effects="within")

    assert not data[within].isnull().any(), "Cannot have missing values in `within`."
    assert not data[subject].isnull().any(), "Cannot have missing values in `subject`."

    # Pivot and melt the table. This has several effects:
    # 1) Force missing values to be explicit (a NaN cell is created)
    # 2) Automatic collapsing to the mean if multiple within factors are present
    # 3) If using dropna, remove rows with missing values (listwise deletion).
    # The latter is the same behavior as JASP (= strict complete-case analysis).
    data_piv = data.pivot_table(index=subject, columns=within, values=dv, observed=True)
    data_piv = data_piv.dropna()
    data = data_piv.melt(ignore_index=False, value_name=dv).reset_index()

    # Groupby
    # I think that observed=True is actually not needed here since we have already used
    # `observed=True` in pivot_table.
    grp_with = data.groupby(within, observed=True)[dv]
    rm = list(data[within].unique())
    n_rm = len(rm)
    n_obs = int(grp_with.count().max())
    grandmean = data[dv].mean()

    # Calculate sums of squares
<<<<<<< HEAD
    ss_with = ((grp_with.mean() - grandmean)**2 * grp_with.count()).sum()
    resid = grp_with.apply(lambda x: (x - x.mean()))
    ss_resall = (resid**2).sum()
=======
    ss_with = ((grp_with.mean() - grandmean) ** 2 * grp_with.count()).sum()
    ss_resall = grp_with.apply(lambda x: (x - x.mean()) ** 2).sum()
>>>>>>> b1c334d9
    # sstotal = sstime + ss_resall =  sstime + (sssubj + sserror)
    # ss_total = ((data[dv] - grandmean)**2).sum()
    # We can further divide the residuals into a within and between component:
    grp_subj = data.groupby(subject, observed=True)[dv]
    ss_resbetw = n_rm * np.sum((grp_subj.mean() - grandmean) ** 2)
    ss_reswith = ss_resall - ss_resbetw

    # Calculate degrees of freedom
    ddof1 = n_rm - 1
    ddof2 = ddof1 * (n_obs - 1)

    # Calculate MS, F and p-values
    ms_with = ss_with / ddof1
    ms_reswith = ss_reswith / ddof2
    fval = ms_with / ms_reswith
    p_unc = f(ddof1, ddof2).sf(fval)

    # Calculating effect sizes (see Bakeman 2005; Lakens 2013)
    # https://github.com/raphaelvallat/pingouin/issues/251
    if effsize == "np2":
        # Partial eta-squared
        ef = ss_with / (ss_with + ss_reswith)
    else:
        # (Generalized) eta-squared, ng2 == n2
        ef = ss_with / (ss_with + ss_resall)

    # Compute sphericity using Mauchly test, on the wide-format dataframe
    # Sphericity assumption only applies if there are more than 2 levels
    if correction == "auto" or (correction is True and n_rm >= 3):
        spher, W_spher, chi_sq_spher, ddof_spher, p_spher = sphericity(data_piv, alpha=0.05)
        if correction == "auto":
            correction = True if not spher else False
    else:
        correction = False

    # Compute epsilon adjustement factor
    eps = epsilon(data_piv, correction="gg")

    # If required, apply Greenhouse-Geisser correction for sphericity
    if correction:
        corr_ddof1, corr_ddof2 = [np.maximum(d * eps, 1.0) for d in (ddof1, ddof2)]
        p_corr = f(corr_ddof1, corr_ddof2).sf(fval)

    # Create output dataframe
    if not detailed:
        aov = pd.DataFrame(
            {
                "Source": within,
                "ddof1": ddof1,
                "ddof2": ddof2,
                "F": fval,
                "p-unc": p_unc,
                effsize: ef,
                "eps": eps,
            },
            index=[0],
        )
        if correction:
            aov["p-GG-corr"] = p_corr
            aov["W-spher"] = W_spher
            aov["p-spher"] = p_spher
            aov["sphericity"] = spher

        col_order = [
            "Source",
            "ddof1",
            "ddof2",
            "F",
            "p-unc",
            "p-GG-corr",
            effsize,
            "eps",
            "sphericity",
            "W-spher",
            "p-spher",
        ]
    else:
        aov = pd.DataFrame(
            {
                "Source": [within, "Error"],
                "SS": [ss_with, ss_reswith],
                "DF": [ddof1, ddof2],
                "MS": [ms_with, ms_reswith],
                "F": [fval, np.nan],
                "p-unc": [p_unc, np.nan],
                effsize: [ef, np.nan],
                "eps": [eps, np.nan],
            }
        )
        if correction:
            aov["p-GG-corr"] = [p_corr, np.nan]
            aov["W-spher"] = [W_spher, np.nan]
            aov["p-spher"] = [p_spher, np.nan]
            aov["sphericity"] = [spher, np.nan]

        col_order = [
            "Source",
            "SS",
            "DF",
            "MS",
            "F",
            "p-unc",
            "p-GG-corr",
            effsize,
            "eps",
            "sphericity",
            "W-spher",
            "p-spher",
        ]

    aov = aov.reindex(columns=col_order)
<<<<<<< HEAD
    aov.dropna(how='all', axis=1, inplace=True)
    aov = _postprocess_dataframe(aov)

    aov.residuals_ = 0
    aov.residuals_ = resid
    return aov
=======
    aov.dropna(how="all", axis=1, inplace=True)
    return _postprocess_dataframe(aov)
>>>>>>> b1c334d9


def rm_anova2(data=None, dv=None, within=None, subject=None, effsize="ng2"):
    """Two-way repeated measures ANOVA.

    This is an internal function. The main call to this function should be done
    by the :py:func:`pingouin.rm_anova` function.
    """
    a, b = within

    # Validate the dataframe
    _check_dataframe(dv=dv, within=within, data=data, subject=subject, effects="within")

    assert not data[a].isnull().any(), "Cannot have missing values in %s" % a
    assert not data[b].isnull().any(), "Cannot have missing values in %s" % b
    assert not data[subject].isnull().any(), "Cannot have missing values in %s" % subject

    # Pivot and melt the table. This has several effects:
    # 1) Force missing values to be explicit (a NaN cell is created)
    # 2) Automatic collapsing to the mean if multiple within factors are present
    # 3) If using dropna, remove rows with missing values (listwise deletion).
    # The latter is the same behavior as JASP (= strict complete-case analysis).
    data_piv = data.pivot_table(index=subject, columns=within, values=dv, observed=True)
    data_piv = data_piv.dropna()
    data = data_piv.melt(ignore_index=False, value_name=dv).reset_index()

    # Group sizes and grandmean
    n_a = data[a].nunique()
    n_b = data[b].nunique()
    n_s = data[subject].nunique()
    mu = data[dv].mean()

    # Groupby means
    # I think that observed=True is actually not needed here since we have already used
    # `observed=True` in pivot_table.
    grp_s = data.groupby(subject, observed=True)[dv].mean()
    grp_a = data.groupby([a], observed=True)[dv].mean()
    grp_b = data.groupby([b], observed=True)[dv].mean()
    grp_ab = data.groupby([a, b], observed=True)[dv].mean()
    grp_as = data.groupby([a, subject], observed=True)[dv].mean()
    grp_bs = data.groupby([b, subject], observed=True)[dv].mean()

    # Sums of squares
    ss_tot = np.sum((data[dv] - mu) ** 2)
    ss_s = (n_a * n_b) * np.sum((grp_s - mu) ** 2)
    ss_a = (n_b * n_s) * np.sum((grp_a - mu) ** 2)
    ss_b = (n_a * n_s) * np.sum((grp_b - mu) ** 2)
    ss_ab_er = n_s * np.sum((grp_ab - mu) ** 2)
    ss_ab = ss_ab_er - ss_a - ss_b
    ss_as_er = n_b * np.sum((grp_as - mu) ** 2)
    ss_as = ss_as_er - ss_s - ss_a
    ss_bs_er = n_a * np.sum((grp_bs - mu) ** 2)
    ss_bs = ss_bs_er - ss_s - ss_b
    ss_abs = ss_tot - ss_a - ss_b - ss_s - ss_ab - ss_as - ss_bs

    # DOF
    df_a = n_a - 1
    df_b = n_b - 1
    df_s = n_s - 1
    df_ab_er = n_a * n_b - 1
    df_ab = df_ab_er - df_a - df_b
    df_as_er = n_a * n_s - 1
    df_as = df_as_er - df_s - df_a
    df_bs_er = n_b * n_s - 1
    df_bs = df_bs_er - df_s - df_b
    df_tot = n_a * n_b * n_s - 1
    df_abs = df_tot - df_a - df_b - df_s - df_ab - df_as - df_bs

    # Mean squares
    ms_a = ss_a / df_a
    ms_b = ss_b / df_b
    ms_ab = ss_ab / df_ab
    ms_as = ss_as / df_as
    ms_bs = ss_bs / df_bs
    ms_abs = ss_abs / df_abs

    # F-values
    f_a = ms_a / ms_as
    f_b = ms_b / ms_bs
    f_ab = ms_ab / ms_abs

    # P-values
    p_a = f(df_a, df_as).sf(f_a)
    p_b = f(df_b, df_bs).sf(f_b)
    p_ab = f(df_ab, df_abs).sf(f_ab)

    # Effect sizes
    if effsize == "n2":
        # ..Eta-squared
        ef_a = ss_a / ss_tot
        ef_b = ss_b / ss_tot
        ef_ab = ss_ab / ss_tot
    elif effsize == "ng2":
        # .. Generalized eta-squared (from Bakeman 2005 Table 1) -- default
        ef_a = ss_a / (ss_a + ss_s + ss_as + ss_bs + ss_abs)
        ef_b = ss_b / (ss_b + ss_s + ss_as + ss_bs + ss_abs)
        ef_ab = ss_ab / (ss_ab + ss_s + ss_as + ss_bs + ss_abs)
    else:
        # .. Partial eta squared
        ef_a = (f_a * df_a) / (f_a * df_a + df_as)
        ef_b = (f_b * df_b) / (f_b * df_b + df_bs)
        ef_ab = (f_ab * df_ab) / (f_ab * df_ab + df_abs)

    # Epsilon
    piv_a = data.pivot_table(index=subject, columns=a, values=dv, observed=True)
    piv_b = data.pivot_table(index=subject, columns=b, values=dv, observed=True)
    eps_a = epsilon(piv_a, correction="gg")
    eps_b = epsilon(piv_b, correction="gg")
    # Note that the GG epsilon of the interaction slightly differs between
    # R and Pingouin. An alternative is to use the lower bound, which is
    # very conservative (same behavior as described on real-statistics.com).
    eps_ab = epsilon(data_piv, correction="gg")

    # Greenhouse-Geisser correction
    df_a_c, df_as_c = [np.maximum(d * eps_a, 1.0) for d in (df_a, df_as)]
    df_b_c, df_bs_c = [np.maximum(d * eps_b, 1.0) for d in (df_b, df_bs)]
    df_ab_c, df_abs_c = [np.maximum(d * eps_ab, 1.0) for d in (df_ab, df_abs)]
    p_a_corr = f(df_a_c, df_as_c).sf(f_a)
    p_b_corr = f(df_b_c, df_bs_c).sf(f_b)
    p_ab_corr = f(df_ab_c, df_abs_c).sf(f_ab)

    # Residuals
    resid = data.groupby([a, b], observed=True)[dv].transform(lambda x: x - x.mean())

    # Create dataframe
<<<<<<< HEAD
    aov = pd.DataFrame({
        'Source': [a, b, a + ' * ' + b],
        'SS': [ss_a, ss_b, ss_ab],
        'ddof1': [df_a, df_b, df_ab],
        'ddof2': [df_as, df_bs, df_abs],
        'MS': [ms_a, ms_b, ms_ab],
        'F': [f_a, f_b, f_ab],
        'p-unc': [p_a, p_b, p_ab],
        'p-GG-corr': [p_a_corr, p_b_corr, p_ab_corr],
        effsize: [ef_a, ef_b, ef_ab],
        'eps': [eps_a, eps_b, eps_ab]})
    aov = _postprocess_dataframe(aov)

    aov.residuals_ = 0
    aov.residuals_ = resid
    return aov
=======
    aov = pd.DataFrame(
        {
            "Source": [a, b, a + " * " + b],
            "SS": [ss_a, ss_b, ss_ab],
            "ddof1": [df_a, df_b, df_ab],
            "ddof2": [df_as, df_bs, df_abs],
            "MS": [ms_a, ms_b, ms_ab],
            "F": [f_a, f_b, f_ab],
            "p-unc": [p_a, p_b, p_ab],
            "p-GG-corr": [p_a_corr, p_b_corr, p_ab_corr],
            effsize: [ef_a, ef_b, ef_ab],
            "eps": [eps_a, eps_b, eps_ab],
        }
    )
    return _postprocess_dataframe(aov)
>>>>>>> b1c334d9


@pf.register_dataframe_method
def anova(data=None, dv=None, between=None, ss_type=2, detailed=False, effsize="np2"):
    """One-way and *N*-way ANOVA.

    Parameters
    ----------
    data : :py:class:`pandas.DataFrame`
        DataFrame. Note that this function can also directly be used as a
        Pandas method, in which case this argument is no longer needed.
    dv : string
        Name of column in ``data`` containing the dependent variable.
    between : string or list with *N* elements
        Name of column(s) in ``data`` containing the between-subject factor(s).
        If ``between`` is a single string, a one-way ANOVA is computed.
        If ``between`` is a list with two or more elements, a *N*-way ANOVA is
        performed.
        Note that Pingouin will internally call statsmodels to calculate
        ANOVA with 3 or more factors, or unbalanced two-way ANOVA.
    ss_type : int
        Specify how the sums of squares is calculated for *unbalanced* design
        with 2 or more factors. Can be 1, 2 (default), or 3. This has no impact
        on one-way design or N-way ANOVA with balanced data.
    detailed : boolean
        If True, return a detailed ANOVA table
        (default True for N-way ANOVA).
    effsize : str
        Effect size. Must be 'np2' (partial eta-squared) or 'n2'
        (eta-squared). Note that for one-way ANOVA partial eta-squared is the
        same as eta-squared.

    Returns
    -------
    aov : :py:class:`pandas.DataFrame`
        ANOVA summary:

        * ``'Source'``: Factor names
        * ``'SS'``: Sums of squares
        * ``'DF'``: Degrees of freedom
        * ``'MS'``: Mean squares
        * ``'F'``: F-values
        * ``'p-unc'``: uncorrected p-values
        * ``'np2'``: Partial eta-square effect sizes

    In adition, the output dataframe comes with hidden attribute
    for the residuals that can be accessed as follows:

    >>> aov = pg.anova() # doctest: +SKIP
    >>> aov.residuals_ # doctest: +SKIP

    See Also
    --------
    rm_anova : One-way and two-way repeated measures ANOVA
    mixed_anova : Two way mixed ANOVA
    welch_anova : One-way Welch ANOVA
    kruskal : Non-parametric one-way ANOVA

    Notes
    -----
    The classic ANOVA is very powerful when the groups are normally distributed
    and have equal variances. However, when the groups have unequal variances,
    it is best to use the Welch ANOVA (:py:func:`pingouin.welch_anova`) that
    better controls for type I error (Liu 2015). The homogeneity of variances
    can be measured with the :py:func:`pingouin.homoscedasticity` function.

    The main idea of ANOVA is to partition the variance (sums of squares)
    into several components. For example, in one-way ANOVA:

    .. math::
        SS_{\\text{total}} = SS_{\\text{effect}} + SS_{\\text{error}}

        SS_{\\text{total}} = \\sum_i \\sum_j (Y_{ij} - \\overline{Y})^2

        SS_{\\text{effect}} = \\sum_i n_i (\\overline{Y_i} - \\overline{Y})^2

        SS_{\\text{error}} = \\sum_i \\sum_j (Y_{ij} - \\overline{Y}_i)^2

    where :math:`i=1,...,r; j=1,...,n_i`, :math:`r` is the number of groups,
    and :math:`n_i` the number of observations for the :math:`i` th group.

    The F-statistics is then defined as:

    .. math::

        F^* = \\frac{MS_{\\text{effect}}}{MS_{\\text{error}}} =
        \\frac{SS_{\\text{effect}} / (r - 1)}{SS_{\\text{error}} / (n_t - r)}

    and the p-value can be calculated using a F-distribution with
    :math:`r-1, n_t-1` degrees of freedom.

    When the groups are balanced and have equal variances, the optimal post-hoc
    test is the Tukey-HSD test (:py:func:`pingouin.pairwise_tukey`).
    If the groups have unequal variances, the Games-Howell test is more
    adequate (:py:func:`pingouin.pairwise_gameshowell`).

    The default effect size reported in Pingouin is the partial eta-square,
    which, for one-way ANOVA is the same as eta-square and generalized
    eta-square.

    .. math::
        \\eta_p^2 = \\frac{SS_{\\text{effect}}}{SS_{\\text{effect}} +
        SS_{\\text{error}}}

    Missing values are automatically removed. Results have been tested against
    R, Matlab and JASP.

    Examples
    --------
    One-way ANOVA

    >>> import pingouin as pg
    >>> df = pg.read_dataset('anova')
    >>> aov = pg.anova(dv='Pain threshold', between='Hair color', data=df,
    ...                detailed=True)
    >>> aov.round(3)
           Source        SS  DF       MS      F  p-unc    np2
    0  Hair color  1360.726   3  453.575  6.791  0.004  0.576
    1      Within  1001.800  15   66.787    NaN    NaN    NaN

    Same but using a standard eta-squared instead of a partial eta-squared
    effect size. Also note how here we're using the anova function directly as
    a method (= built-in function) of our pandas dataframe. In that case,
    we don't have to specify ``data`` anymore.

    >>> df.anova(dv='Pain threshold', between='Hair color', detailed=False,
    ...          effsize='n2')
           Source  ddof1  ddof2         F     p-unc        n2
    0  Hair color      3     15  6.791407  0.004114  0.575962

    Two-way ANOVA with balanced design

    >>> data = pg.read_dataset('anova2')
    >>> data.anova(dv="Yield", between=["Blend", "Crop"]).round(3)
             Source        SS  DF        MS      F  p-unc    np2
    0         Blend     2.042   1     2.042  0.004  0.952  0.000
    1          Crop  2736.583   2  1368.292  2.525  0.108  0.219
    2  Blend * Crop  2360.083   2  1180.042  2.178  0.142  0.195
    3      Residual  9753.250  18   541.847    NaN    NaN    NaN

    Two-way ANOVA with unbalanced design (requires statsmodels)

    >>> data = pg.read_dataset('anova2_unbalanced')
    >>> data.anova(dv="Scores", between=["Diet", "Exercise"],
    ...            effsize="n2").round(3)
                Source       SS   DF       MS      F  p-unc     n2
    0             Diet  390.625  1.0  390.625  7.423  0.034  0.433
    1         Exercise  180.625  1.0  180.625  3.432  0.113  0.200
    2  Diet * Exercise   15.625  1.0   15.625  0.297  0.605  0.017
    3         Residual  315.750  6.0   52.625    NaN    NaN    NaN

    Three-way ANOVA, type 3 sums of squares (requires statsmodels)

    >>> data = pg.read_dataset('anova3')
    >>> data.anova(dv='Cholesterol', between=['Sex', 'Risk', 'Drug'],
    ...            ss_type=3).round(3)
                  Source      SS    DF      MS       F  p-unc    np2
    0                Sex   2.075   1.0   2.075   2.462  0.123  0.049
    1               Risk  11.332   1.0  11.332  13.449  0.001  0.219
    2               Drug   0.816   2.0   0.408   0.484  0.619  0.020
    3         Sex * Risk   0.117   1.0   0.117   0.139  0.711  0.003
    4         Sex * Drug   2.564   2.0   1.282   1.522  0.229  0.060
    5        Risk * Drug   2.438   2.0   1.219   1.446  0.245  0.057
    6  Sex * Risk * Drug   1.844   2.0   0.922   1.094  0.343  0.044
    7           Residual  40.445  48.0   0.843     NaN    NaN    NaN
    """
    assert effsize in ["np2", "n2"], "effsize must be 'np2' or 'n2'."
    if isinstance(between, list):
        if len(between) == 0:
            raise ValueError("between is empty.")
        elif len(between) == 1:
            between = between[0]
        elif len(between) == 2:
            # Two factors with balanced design = Pingouin implementation
            # Two factors with unbalanced design = statsmodels
            return anova2(dv=dv, between=between, data=data, ss_type=ss_type, effsize=effsize)
        else:
            # 3 or more factors with (un)-balanced design = statsmodels
            return anovan(dv=dv, between=between, data=data, ss_type=ss_type, effsize=effsize)

    # Check data
    _check_dataframe(dv=dv, between=between, data=data, effects="between")

    # Drop missing values
    data = data[[dv, between]].dropna()
    # Reset index (avoid duplicate axis error)
    data = data.reset_index(drop=True)
    n_groups = data[between].nunique()
    N = data[dv].size

    # Calculate sums of squares
    grp = data.groupby(between, observed=True)[dv]
    # Between effect
    ssbetween = ((grp.mean() - data[dv].mean()) ** 2 * grp.count()).sum()
    # Within effect (= error between)
    #  = (grp.var(ddof=0) * grp.count()).sum()
<<<<<<< HEAD
    error = grp.apply(lambda x: x - x.mean())
    sserror = (error**2).sum()
=======
    sserror = grp.apply(lambda x: (x - x.mean()) ** 2).sum()
>>>>>>> b1c334d9
    # In 1-way ANOVA, sstotal = ssbetween + sserror

    # Calculate DOF, MS, F and p-values
    ddof1 = n_groups - 1
    ddof2 = N - n_groups
    msbetween = ssbetween / ddof1
    mserror = sserror / ddof2
    fval = msbetween / mserror
    p_unc = f(ddof1, ddof2).sf(fval)

    # Calculating effect sizes (see Bakeman 2005; Lakens 2013)
    # In one-way ANOVA, partial eta2 = eta2 = generalized eta2
    # Similar to (fval * ddof1) / (fval * ddof1 + ddof2)
    np2 = ssbetween / (ssbetween + sserror)  # = ssbetween / sstotal
    # Omega-squared
    # o2 = (ddof1 * (msbetween - mserror)) / (sstotal + mserror)

    # Create output dataframe
    if not detailed:
        aov = pd.DataFrame(
            {
                "Source": between,
                "ddof1": ddof1,
                "ddof2": ddof2,
                "F": fval,
                "p-unc": p_unc,
                effsize: np2,
            },
            index=[0],
        )

    else:
<<<<<<< HEAD
        aov = pd.DataFrame({'Source': [between, 'Within'],
                            'SS': [ssbetween, sserror],
                            'DF': [ddof1, ddof2],
                            'MS': [msbetween, mserror],
                            'F': [fval, np.nan],
                            'p-unc': [p_unc, np.nan],
                            effsize: [np2, np.nan]
                            })

    aov.dropna(how='all', axis=1, inplace=True)
    aov = _postprocess_dataframe(aov)
    aov.residuals_ = 0  # Trick to avoid Pandas warning
    aov.residuals_ = error  # Residuals is a hidden attribute
    return aov
=======
        aov = pd.DataFrame(
            {
                "Source": [between, "Within"],
                "SS": [ssbetween, sserror],
                "DF": [ddof1, ddof2],
                "MS": [msbetween, mserror],
                "F": [fval, np.nan],
                "p-unc": [p_unc, np.nan],
                effsize: [np2, np.nan],
            }
        )

    aov.dropna(how="all", axis=1, inplace=True)
    return _postprocess_dataframe(aov)
>>>>>>> b1c334d9


def anova2(data=None, dv=None, between=None, ss_type=2, effsize="np2"):
    """Two-way balanced ANOVA in pure Python + Pandas.

    This is an internal function. The main call to this function should be done
    by the :py:func:`pingouin.anova` function.
    """
    # Validate the dataframe
    _check_dataframe(dv=dv, between=between, data=data, effects="between")

    assert len(between) == 2, "Must have exactly two between-factors variables"
    fac1, fac2 = between

    # Drop missing values
    data = data[[dv, fac1, fac2]].dropna()
    assert data.shape[0] >= 5, "Data must have at least 5 non-missing values."

    # Reset index (avoid duplicate axis error)
    data = data.reset_index(drop=True)
    grp_both = data.groupby(between, observed=True)[dv]

    if grp_both.count().nunique() == 1:
        # BALANCED DESIGN
        aov_fac1 = anova(data=data, dv=dv, between=fac1, detailed=True)
        aov_fac2 = anova(data=data, dv=dv, between=fac2, detailed=True)
        ng1, ng2 = data[fac1].nunique(), data[fac2].nunique()
        # Sums of squares
<<<<<<< HEAD
        ss_fac1 = aov_fac1.at[0, 'SS']
        ss_fac2 = aov_fac2.at[0, 'SS']
        ss_tot = ((data[dv] - data[dv].mean())**2).sum()
        resid = grp_both.apply(lambda x: (x - x.mean()))
        ss_resid = (resid**2).sum()
=======
        ss_fac1 = aov_fac1.at[0, "SS"]
        ss_fac2 = aov_fac2.at[0, "SS"]
        ss_tot = ((data[dv] - data[dv].mean()) ** 2).sum()
        ss_resid = np.sum(grp_both.apply(lambda x: (x - x.mean()) ** 2))
>>>>>>> b1c334d9
        ss_inter = ss_tot - (ss_resid + ss_fac1 + ss_fac2)
        # Degrees of freedom
        df_fac1 = aov_fac1.at[0, "DF"]
        df_fac2 = aov_fac2.at[0, "DF"]
        df_inter = (ng1 - 1) * (ng2 - 1)
        df_resid = data[dv].size - (ng1 * ng2)
    else:
        # UNBALANCED DESIGN
        return anovan(dv=dv, between=between, data=data, ss_type=ss_type, effsize=effsize)

    # Mean squares
    ms_fac1 = ss_fac1 / df_fac1
    ms_fac2 = ss_fac2 / df_fac2
    ms_inter = ss_inter / df_inter
    ms_resid = ss_resid / df_resid

    # F-values
    fval_fac1 = ms_fac1 / ms_resid
    fval_fac2 = ms_fac2 / ms_resid
    fval_inter = ms_inter / ms_resid

    # P-values
    pval_fac1 = f(df_fac1, df_resid).sf(fval_fac1)
    pval_fac2 = f(df_fac2, df_resid).sf(fval_fac2)
    pval_inter = f(df_inter, df_resid).sf(fval_inter)

    # Effect size
    if effsize == "n2":
        # Standard eta-square
        n2_fac1 = ss_fac1 / ss_tot
        n2_fac2 = ss_fac2 / ss_tot
        n2_inter = ss_inter / ss_tot
        all_effsize = [n2_fac1, n2_fac2, n2_inter, np.nan]
    else:
        # ..Partial eta-square
        np2_fac1 = ss_fac1 / (ss_fac1 + ss_resid)
        np2_fac2 = ss_fac2 / (ss_fac2 + ss_resid)
        np2_inter = ss_inter / (ss_inter + ss_resid)
        all_effsize = [np2_fac1, np2_fac2, np2_inter, np.nan]

    # Create output dataframe
<<<<<<< HEAD
    aov = pd.DataFrame({'Source': [fac1, fac2, fac1 + ' * ' + fac2, 'Residual'],
                        'SS': [ss_fac1, ss_fac2, ss_inter, ss_resid],
                        'DF': [df_fac1, df_fac2, df_inter, df_resid],
                        'MS': [ms_fac1, ms_fac2, ms_inter, ms_resid],
                        'F': [fval_fac1, fval_fac2, fval_inter, np.nan],
                        'p-unc': [pval_fac1, pval_fac2, pval_inter, np.nan],
                        effsize: all_effsize
                        })

    aov.dropna(how='all', axis=1, inplace=True)
    aov = _postprocess_dataframe(aov)

    aov.residuals_ = 0
    aov.residuals_ = resid
    return aov
=======
    aov = pd.DataFrame(
        {
            "Source": [fac1, fac2, fac1 + " * " + fac2, "Residual"],
            "SS": [ss_fac1, ss_fac2, ss_inter, ss_resid],
            "DF": [df_fac1, df_fac2, df_inter, df_resid],
            "MS": [ms_fac1, ms_fac2, ms_inter, ms_resid],
            "F": [fval_fac1, fval_fac2, fval_inter, np.nan],
            "p-unc": [pval_fac1, pval_fac2, pval_inter, np.nan],
            effsize: all_effsize,
        }
    )

    aov.dropna(how="all", axis=1, inplace=True)
    return _postprocess_dataframe(aov)
>>>>>>> b1c334d9


def anovan(data=None, dv=None, between=None, ss_type=2, effsize="np2"):
    """N-way ANOVA using statsmodels.

    This is an internal function. The main call to this function should be done
    by the :py:func:`pingouin.anova` function.
    """
    # Check that stasmodels is installed
    from pingouin.utils import _is_statsmodels_installed

    _is_statsmodels_installed(raise_error=True)
    from statsmodels.api import stats
    from statsmodels.formula.api import ols

    # Validate the dataframe
    _check_dataframe(dv=dv, between=between, data=data, effects="between")
    all_cols = _flatten_list([dv, between])
    bad_chars = [",", "(", ")", ":"]
    if not all([c not in v for c in bad_chars for v in all_cols]):
        err_msg = "comma, bracket, and colon are not allowed in column names."
        raise ValueError(err_msg)

    # Drop missing values
    data = data[all_cols].dropna()
    assert data.shape[0] >= 5, "Data must have at least 5 non-missing values."

    # Reset index (avoid duplicate axis error)
    data = data.reset_index(drop=True)

    # Create R-like formula
    # https://patsy.readthedocs.io/en/latest/builtins-reference.html
    # C marks the data as categorical
    # Q allows to quote variable that do not meet Python variable name rule
    # e.g. if variable is "weight.in.kg" or "2A"
    formula = "Q('%s') ~ " % dv
    for fac in between:
        formula += "C(Q('%s'), Sum) * " % fac
    formula = formula[:-3]  # Remove last * and space

    # Fit using statsmodels
    lm = ols(formula, data=data).fit()
    aov = stats.anova_lm(lm, typ=ss_type)

    # Convert to Pingouin-like dataframe
    if ss_type == 1:
        # statsmodels output is not exactly the same when ss_type = 1
        aov = aov[["sum_sq", "df", "F", "PR(>F)"]]
    if ss_type == 3:
        # Remove intercept row
        aov = aov.iloc[1:, :]

    aov = aov.reset_index()
    aov = aov.rename(columns={"index": "Source", "sum_sq": "SS", "df": "DF", "PR(>F)": "p-unc"})
    aov["MS"] = aov["SS"] / aov["DF"]

    # Effect size
    if effsize == "n2":
        # Get standard eta-square for all effects except residuals (last)
        all_n2 = (aov["SS"] / aov["SS"].sum()).to_numpy()
        all_n2[-1] = np.nan
        aov["n2"] = all_n2
    else:
        aov["np2"] = (aov["F"] * aov["DF"]) / (aov["F"] * aov["DF"] + aov.iloc[-1, 2])

    def format_source(x):
        for fac in between:
            x = x.replace("C(Q('%s'), Sum)" % fac, fac)
        return x.replace(":", " * ")

    aov["Source"] = aov["Source"].apply(format_source)

    # Re-index and round
    col_order = ["Source", "SS", "DF", "MS", "F", "p-unc", effsize]
    aov = aov.reindex(columns=col_order)
    aov.dropna(how="all", axis=1, inplace=True)

    # Add formula to dataframe
    aov = _postprocess_dataframe(aov)
    aov.formula_ = formula

    # Add residuals to dataframe
    aov.residuals_ = 0
    aov.residuals_ = lm.resid
    return aov


@pf.register_dataframe_method
def welch_anova(data=None, dv=None, between=None):
    """One-way Welch ANOVA.

    Parameters
    ----------
    data : :py:class:`pandas.DataFrame`
        DataFrame. Note that this function can also directly be used as a
        Pandas method, in which case this argument is no longer needed.
    dv : string
        Name of column containing the dependent variable.
    between : string
        Name of column containing the between factor.

    Returns
    -------
    aov : :py:class:`pandas.DataFrame`
        ANOVA summary:

        * ``'Source'``: Factor names
        * ``'SS'``: Sums of squares
        * ``'DF'``: Degrees of freedom
        * ``'MS'``: Mean squares
        * ``'F'``: F-values
        * ``'p-unc'``: uncorrected p-values
        * ``'np2'``: Partial eta-squared

    See Also
    --------
    anova : One-way and N-way ANOVA
    rm_anova : One-way and two-way repeated measures ANOVA
    mixed_anova : Two way mixed ANOVA
    kruskal : Non-parametric one-way ANOVA

    Notes
    -----
    From Wikipedia:

    *It is named for its creator, Bernard Lewis Welch, and is an adaptation of
    Student's t-test, and is more reliable when the two samples have
    unequal variances and/or unequal sample sizes.*

    The classic ANOVA is very powerful when the groups are normally distributed
    and have equal variances. However, when the groups have unequal variances,
    it is best to use the Welch ANOVA that better controls for
    type I error (Liu 2015). The homogeneity of variances can be measured with
    the `homoscedasticity` function. The two other assumptions of
    normality and independance remain.

    The main idea of Welch ANOVA is to use a weight :math:`w_i` to reduce
    the effect of unequal variances. This weight is calculated using the sample
    size :math:`n_i` and variance :math:`s_i^2` of each group
    :math:`i=1,...,r`:

    .. math:: w_i = \\frac{n_i}{s_i^2}

    Using these weights, the adjusted grand mean of the data is:

    .. math::

        \\overline{Y}_{\\text{welch}} = \\frac{\\sum_{i=1}^r
        w_i\\overline{Y}_i}{\\sum w}

    where :math:`\\overline{Y}_i` is the mean of the :math:`i` group.

    The effect sums of squares is defined as:

    .. math::

        SS_{\\text{effect}} = \\sum_{i=1}^r w_i
        (\\overline{Y}_i - \\overline{Y}_{\\text{welch}})^2

    We then need to calculate a term lambda:

    .. math::

        \\Lambda = \\frac{3\\sum_{i=1}^r(\\frac{1}{n_i-1})
        (1 - \\frac{w_i}{\\sum w})^2}{r^2 - 1}

    from which the F-value can be calculated:

    .. math::

        F_{\\text{welch}} = \\frac{SS_{\\text{effect}} / (r-1)}
        {1 + \\frac{2\\Lambda(r-2)}{3}}

    and the p-value approximated using a F-distribution with
    :math:`(r-1, 1 / \\Lambda)` degrees of freedom.

    When the groups are balanced and have equal variances, the optimal post-hoc
    test is the Tukey-HSD test (:py:func:`pingouin.pairwise_tukey`).
    If the groups have unequal variances, the Games-Howell test is more
    adequate (:py:func:`pingouin.pairwise_gameshowell`).

    Results have been tested against R.

    References
    ----------
    .. [1] Liu, Hangcheng. "Comparing Welch's ANOVA, a Kruskal-Wallis test and
           traditional ANOVA in case of Heterogeneity of Variance." (2015).

    .. [2] Welch, Bernard Lewis. "On the comparison of several mean values:
           an alternative approach." Biometrika 38.3/4 (1951): 330-336.

    Examples
    --------
    1. One-way Welch ANOVA on the pain threshold dataset.

    >>> from pingouin import welch_anova, read_dataset
    >>> df = read_dataset('anova')
    >>> aov = welch_anova(dv='Pain threshold', between='Hair color', data=df)
    >>> aov
           Source  ddof1     ddof2         F     p-unc       np2
    0  Hair color      3  8.329841  5.890115  0.018813  0.575962
    """
    # Check data
    _check_dataframe(dv=dv, between=between, data=data, effects="between")

    # Reset index (avoid duplicate axis error)
    data = data.reset_index(drop=True)

    # Number of groups
    r = data[between].nunique()
    ddof1 = r - 1

    # Compute weights and ajusted means
    grp = data.groupby(between, observed=True)[dv]
    weights = grp.count() / grp.var()
    adj_grandmean = (weights * grp.mean()).sum() / weights.sum()

    # Sums of squares (regular and adjusted)
<<<<<<< HEAD
    resid = grp.apply(lambda x: x - x.mean())
    ss_res = (resid**2).sum()
    ss_bet = ((grp.mean() - data[dv].mean())**2 * grp.count()).sum()
=======
    ss_res = grp.apply(lambda x: (x - x.mean()) ** 2).sum()
    ss_bet = ((grp.mean() - data[dv].mean()) ** 2 * grp.count()).sum()
>>>>>>> b1c334d9
    ss_betadj = np.sum(weights * np.square(grp.mean() - adj_grandmean))
    ms_betadj = ss_betadj / ddof1

    # Calculate lambda, F-value, p-value and np2
    lamb = (3 * np.sum((1 / (grp.count() - 1)) * (1 - (weights / weights.sum())) ** 2)) / (
        r**2 - 1
    )
    fval = ms_betadj / (1 + (2 * lamb * (r - 2)) / 3)
    pval = f.sf(fval, ddof1, 1 / lamb)
    np2 = ss_bet / (ss_bet + ss_res)

    # Create output dataframe
<<<<<<< HEAD
    aov = pd.DataFrame({'Source': between,
                        'ddof1': ddof1,
                        'ddof2': 1 / lamb,
                        'F': fval,
                        'p-unc': pval,
                        'np2': np2
                        }, index=[0])

    aov = _postprocess_dataframe(aov)
    aov.residuals_ = 0
    aov.residuals_ = resid

    return aov
=======
    aov = pd.DataFrame(
        {
            "Source": between,
            "ddof1": ddof1,
            "ddof2": 1 / lamb,
            "F": fval,
            "p-unc": pval,
            "np2": np2,
        },
        index=[0],
    )
    return _postprocess_dataframe(aov)
>>>>>>> b1c334d9


@pf.register_dataframe_method
def mixed_anova(
    data=None, dv=None, within=None, subject=None, between=None, correction="auto", effsize="np2"
):
    """Mixed-design (split-plot) ANOVA.

    Parameters
    ----------
    data : :py:class:`pandas.DataFrame`
        DataFrame. Note that this function can also directly be used as a
        Pandas method, in which case this argument is no longer needed.
    dv : string
        Name of column containing the dependent variable.
    within : string
        Name of column containing the within-subject factor
        (repeated measurements).
    subject : string
        Name of column containing the between-subject identifier.
    between : string
        Name of column containing the between factor.
    correction : string or boolean
        If True, return Greenhouse-Geisser corrected p-value.
        If `'auto'` (default), compute Mauchly's test of sphericity to
        determine whether the p-values needs to be corrected.
    effsize : str
        Effect size. Must be one of 'np2' (partial eta-squared), 'n2'
        (eta-squared) or 'ng2'(generalized eta-squared).

    Returns
    -------
    aov : :py:class:`pandas.DataFrame`
        ANOVA summary:

        * ``'Source'``: Names of the factor considered
        * ``'ddof1'``: Degrees of freedom (numerator)
        * ``'ddof2'``: Degrees of freedom (denominator)
        * ``'F'``: F-values
        * ``'p-unc'``: Uncorrected p-values
        * ``'np2'``: Partial eta-squared effect sizes
        * ``'eps'``: Greenhouse-Geisser epsilon factor (= index of sphericity)
        * ``'p-GG-corr'``: Greenhouse-Geisser corrected p-values
        * ``'W-spher'``: Sphericity test statistic
        * ``'p-spher'``: p-value of the sphericity test
        * ``'sphericity'``: sphericity of the data (boolean)

    See Also
    --------
    anova, rm_anova, pairwise_tests

    Notes
    -----
    Data are expected to be in long-format (even the repeated measures).
    If your data is in wide-format, you can use the :py:func:`pandas.melt()`
    function to convert from wide to long format.

    Missing values are automatically removed using a strict listwise approach (= complete-case
    analysis). In other words, any subject with one or more missing value(s) is completely removed
    from the dataframe prior to running the test. This could drastically decrease the power of the
    ANOVA if many missing values are present. In that case, we strongly recommend using linear
    mixed effect modelling, which can handle missing values in repeated measures.

    .. warning :: If the between-subject groups are unbalanced (= unequal sample sizes),
        a type II ANOVA will be computed. Note however that SPSS, JAMOVI and JASP by default
        return a type III ANOVA, which may lead to slightly different results.

    Examples
    --------
    For more examples, please refer to the `Jupyter notebooks
    <https://github.com/raphaelvallat/pingouin/blob/master/notebooks/01_ANOVA.ipynb>`_

    Compute a two-way mixed model ANOVA.

    >>> from pingouin import mixed_anova, read_dataset
    >>> df = read_dataset('mixed_anova')
    >>> aov = mixed_anova(dv='Scores', between='Group',
    ...                   within='Time', subject='Subject', data=df)
    >>> aov.round(3)
            Source     SS  DF1  DF2     MS      F  p-unc    np2    eps
    0        Group  5.460    1   58  5.460  5.052  0.028  0.080    NaN
    1         Time  7.628    2  116  3.814  4.027  0.020  0.065  0.999
    2  Interaction  5.167    2  116  2.584  2.728  0.070  0.045    NaN

    Same but reporting a generalized eta-squared effect size. Notice how we
    can also apply this function directly as a method of the dataframe, in
    which case we do not need to specify ``data=df`` anymore.

    >>> df.mixed_anova(dv='Scores', between='Group', within='Time',
    ...                subject='Subject', effsize="ng2").round(3)
            Source     SS  DF1  DF2     MS      F  p-unc    ng2    eps
    0        Group  5.460    1   58  5.460  5.052  0.028  0.031    NaN
    1         Time  7.628    2  116  3.814  4.027  0.020  0.042  0.999
    2  Interaction  5.167    2  116  2.584  2.728  0.070  0.029    NaN
    """
    assert effsize in ["n2", "np2", "ng2"], "effsize must be n2, np2 or ng2."

    # Check that only a single within and between factor are provided
    one_is_list = isinstance(within, list) or isinstance(between, list)
    both_are_str = isinstance(within, (str, int)) and isinstance(between, (str, int))
    if one_is_list or not both_are_str:
        raise ValueError(
            "within and between factors must both be strings referring to a column in the data. "
            "Specifying multiple within and between factors is currently not supported. "
            "For more information, see: https://github.com/raphaelvallat/pingouin/issues/136"
        )

    # Check data
    _check_dataframe(
        dv=dv, within=within, between=between, data=data, subject=subject, effects="interaction"
    )

    # Pivot and melt the table. This has several effects:
    # 1) Force missing values to be explicit (a NaN cell is created)
    # 2) Automatic collapsing to the mean if multiple within factors are present
    # 3) If using dropna, remove rows with missing values (listwise deletion).
    # The latter is the same behavior as JASP (= strict complete-case analysis).
    data_piv = data.pivot_table(index=[subject, between], columns=within, values=dv, observed=True)
    data_piv = data_piv.dropna()
    data = data_piv.melt(ignore_index=False, value_name=dv).reset_index()

    # Check that subject IDs do not overlap between groups: the subject ID
    # should have a unique range / set of values for each between-subject
    # group e.g. group1= 1 --> 20 and group2 = 21 --> 40.
    if not (data.groupby([subject, within], observed=True)[between].nunique() == 1).all():
        raise ValueError(
            "Subject IDs cannot overlap between groups: each "
            "group in `%s` must have a unique set of "
            "subject IDs, e.g. group1 = [1, 2, 3, ..., 10] "
            "and group2 = [11, 12, 13, ..., 20]" % between
        )

    # SUMS OF SQUARES
    grandmean = data[dv].mean()
    ss_total = ((data[dv] - grandmean) ** 2).sum()
    # Extract main effects of within and between factors
    aov_with = rm_anova(
        dv=dv, within=within, subject=subject, data=data, correction=correction, detailed=True
    )
    aov_betw = anova(dv=dv, between=between, data=data, detailed=True)
    ss_betw = aov_betw.at[0, "SS"]
    ss_with = aov_with.at[0, "SS"]
    # Extract residuals and interactions
    grp = data.groupby([between, within], observed=True)[dv]
    # ssresall = residuals within + residuals between
<<<<<<< HEAD
    resid = grp.apply(lambda x: x - x.mean())
    ss_resall = (resid**2).sum()
=======
    ss_resall = grp.apply(lambda x: (x - x.mean()) ** 2).sum()
>>>>>>> b1c334d9
    # Interaction
    ss_inter = ss_total - (ss_resall + ss_with + ss_betw)
    ss_reswith = aov_with.at[1, "SS"] - ss_inter
    ss_resbetw = ss_total - (ss_with + ss_betw + ss_reswith + ss_inter)

    # DEGREES OF FREEDOM
    n_obs = data.groupby(within, observed=True)[dv].count().max()
    df_with = aov_with.at[0, "DF"]
    df_betw = aov_betw.at[0, "DF"]
    df_resbetw = n_obs - data.groupby(between, observed=True)[dv].count().count()
    df_reswith = df_with * df_resbetw
    df_inter = aov_with.at[0, "DF"] * aov_betw.at[0, "DF"]

    # MEAN SQUARES
    ms_betw = aov_betw.at[0, "MS"]
    ms_with = aov_with.at[0, "MS"]
    ms_resbetw = ss_resbetw / df_resbetw
    ms_reswith = ss_reswith / df_reswith
    ms_inter = ss_inter / df_inter

    # F VALUES
    f_betw = ms_betw / ms_resbetw
    f_with = ms_with / ms_reswith
    f_inter = ms_inter / ms_reswith

    # P-values
    p_betw = f(df_betw, df_resbetw).sf(f_betw)
    p_with = f(df_with, df_reswith).sf(f_with)
    p_inter = f(df_inter, df_reswith).sf(f_inter)

    # Effects sizes (see Bakeman 2005)
    if effsize == "n2":
        # Standard eta-squared
        ef_betw = ss_betw / ss_total
        ef_with = ss_with / ss_total
        ef_inter = ss_inter / ss_total
    elif effsize == "ng2":
        # Generalized eta-square
        ef_betw = ss_betw / (ss_betw + ss_resall)
        ef_with = ss_with / (ss_with + ss_resall)
        ef_inter = ss_inter / (ss_inter + ss_resall)
    else:
        # Partial eta-squared (default)
        # ef_betw = f_betw * df_betw / (f_betw * df_betw + df_resbetw)
        # ef_with = f_with * df_with / (f_with * df_with + df_reswith)
        ef_betw = ss_betw / (ss_betw + ss_resbetw)
        ef_with = ss_with / (ss_with + ss_reswith)
        ef_inter = ss_inter / (ss_inter + ss_reswith)

    # Stats table
    aov = pd.concat([aov_betw.drop(1), aov_with.drop(1)], axis=0, sort=False, ignore_index=True)
    # Update values
    aov.rename(columns={"DF": "DF1"}, inplace=True)
    aov.at[0, "F"], aov.at[1, "F"] = f_betw, f_with
    aov.at[0, "p-unc"], aov.at[1, "p-unc"] = p_betw, p_with
    aov.at[0, effsize], aov.at[1, effsize] = ef_betw, ef_with
    aov_inter = pd.DataFrame(
        {
            "Source": "Interaction",
            "SS": ss_inter,
            "DF1": df_inter,
            "MS": ms_inter,
            "F": f_inter,
            "p-unc": p_inter,
            effsize: ef_inter,
        },
        index=[2],
    )
    aov = pd.concat([aov, aov_inter], axis=0, sort=False, ignore_index=True)
    aov["DF2"] = [df_resbetw, df_reswith, df_reswith]
    aov["eps"] = [np.nan, aov_with.at[0, "eps"], np.nan]
    col_order = [
        "Source",
        "SS",
        "DF1",
        "DF2",
        "MS",
        "F",
        "p-unc",
        "p-GG-corr",
        effsize,
        "eps",
        "sphericity",
        "W-spher",
        "p-spher",
    ]
    aov = aov.reindex(columns=col_order)
<<<<<<< HEAD
    aov.dropna(how='all', axis=1, inplace=True)
    aov = _postprocess_dataframe(aov)

    aov.residuals_ = 0
    aov.residuals_ = resid

    return aov
=======
    aov.dropna(how="all", axis=1, inplace=True)
    return _postprocess_dataframe(aov)
>>>>>>> b1c334d9


@pf.register_dataframe_method
def ancova(data=None, dv=None, between=None, covar=None, effsize="np2"):
    """ANCOVA with one or more covariate(s).

    Parameters
    ----------
    data : :py:class:`pandas.DataFrame`
        DataFrame. Note that this function can also directly be used as a
        Pandas method, in which case this argument is no longer needed.
    dv : string
        Name of column in data with the dependent variable.
    between : string
        Name of column in data with the between factor.
    covar : string or list
        Name(s) of column(s) in data with the covariate.
    effsize : str
        Effect size. Must be 'np2' (partial eta-squared) or 'n2'
        (eta-squared).

    Returns
    -------
    aov : :py:class:`pandas.DataFrame`
        ANCOVA summary:

        * ``'Source'``: Names of the factor considered
        * ``'SS'``: Sums of squares
        * ``'DF'``: Degrees of freedom
        * ``'F'``: F-values
        * ``'p-unc'``: Uncorrected p-values
        * ``'np2'``: Partial eta-squared

    Notes
    -----
    Analysis of covariance (ANCOVA) is a general linear model which blends
    ANOVA and regression. ANCOVA evaluates whether the means of a dependent
    variable (dv) are equal across levels of a categorical independent
    variable (between) often called a treatment, while statistically
    controlling for the effects of other continuous variables that are not
    of primary interest, known as covariates or nuisance variables (covar).

    Pingouin uses :py:class:`statsmodels.regression.linear_model.OLS` to
    compute the ANCOVA.

    .. important:: Rows with missing values are automatically removed
        (listwise deletion).

    See Also
    --------
    anova : One-way and N-way ANOVA

    Examples
    --------
    1. Evaluate the reading scores of students with different teaching method
    and family income as a covariate.

    >>> from pingouin import ancova, read_dataset
    >>> df = read_dataset('ancova')
    >>> ancova(data=df, dv='Scores', covar='Income', between='Method')
         Source           SS  DF          F     p-unc       np2
    0    Method   571.029883   3   3.336482  0.031940  0.244077
    1    Income  1678.352687   1  29.419438  0.000006  0.486920
    2  Residual  1768.522313  31        NaN       NaN       NaN

    2. Evaluate the reading scores of students with different teaching method
    and family income + BMI as a covariate.

    >>> ancova(data=df, dv='Scores', covar=['Income', 'BMI'], between='Method',
    ...        effsize="n2")
         Source           SS  DF          F     p-unc        n2
    0    Method   552.284043   3   3.232550  0.036113  0.141802
    1    Income  1573.952434   1  27.637304  0.000011  0.404121
    2       BMI    60.013656   1   1.053790  0.312842  0.015409
    3  Residual  1708.508657  30        NaN       NaN       NaN
    """
    # Import
    from pingouin.utils import _is_statsmodels_installed

    _is_statsmodels_installed(raise_error=True)
    from statsmodels.api import stats
    from statsmodels.formula.api import ols

    # Safety checks
    assert effsize in ["np2", "n2"], "effsize must be 'np2' or 'n2'."
    assert isinstance(data, pd.DataFrame), "data must be a pandas dataframe."
    assert isinstance(between, str), (
        "between must be a string. Pingouin does not support multiple "
        "between factors. For more details, please see "
        "https://github.com/raphaelvallat/pingouin/issues/173."
    )
    assert dv in data.columns, "%s is not in data." % dv
    assert between in data.columns, "%s is not in data." % between
    assert isinstance(covar, (str, list)), "covar must be a str or a list."
    if isinstance(covar, str):
        covar = [covar]
    for c in covar:
        assert c in data.columns, "covariate %s is not in data" % c
        assert data[c].dtype.kind in "bfi", "covariate %s is not numeric" % c

    # Drop missing values
    data = data[_flatten_list([dv, between, covar])].dropna()

    # Fit ANCOVA model
    # formula = dv ~ 1 + between + covar1 + covar2 + ...
    formula = "Q('%s') ~ C(Q('%s'))" % (dv, between)
    for c in covar:
        formula += " + Q('%s')" % (c)
    model = ols(formula, data=data).fit()

    # Create output dataframe
    aov = stats.anova_lm(model, typ=2).reset_index()
    aov.rename(
        columns={"index": "Source", "sum_sq": "SS", "df": "DF", "PR(>F)": "p-unc"}, inplace=True
    )
    aov.at[0, "Source"] = between
    for i in range(len(covar)):
        aov.at[i + 1, "Source"] = covar[i]
    aov["DF"] = aov["DF"].astype(int)

    # Add effect sizes
    if effsize == "n2":
        all_effsize = (aov["SS"] / aov["SS"].sum()).to_numpy()
        all_effsize[-1] = np.nan
    else:
        ss_resid = aov["SS"].iloc[-1]
        all_effsize = aov["SS"].apply(lambda x: x / (x + ss_resid)).to_numpy()
        all_effsize[-1] = np.nan
    aov[effsize] = all_effsize

    # Add bw as an attribute (for rm_corr function)
    aov = _postprocess_dataframe(aov)
    aov.bw_ = model.params.iloc[-1]

    # Add residuals attribute
    aov.residuals_ = 0
    aov.residuals_ = model.resid
    return aov<|MERGE_RESOLUTION|>--- conflicted
+++ resolved
@@ -547,14 +547,9 @@
     grandmean = data[dv].mean()
 
     # Calculate sums of squares
-<<<<<<< HEAD
     ss_with = ((grp_with.mean() - grandmean)**2 * grp_with.count()).sum()
     resid = grp_with.apply(lambda x: (x - x.mean()))
     ss_resall = (resid**2).sum()
-=======
-    ss_with = ((grp_with.mean() - grandmean) ** 2 * grp_with.count()).sum()
-    ss_resall = grp_with.apply(lambda x: (x - x.mean()) ** 2).sum()
->>>>>>> b1c334d9
     # sstotal = sstime + ss_resall =  sstime + (sssubj + sserror)
     # ss_total = ((data[dv] - grandmean)**2).sum()
     # We can further divide the residuals into a within and between component:
@@ -666,17 +661,12 @@
         ]
 
     aov = aov.reindex(columns=col_order)
-<<<<<<< HEAD
     aov.dropna(how='all', axis=1, inplace=True)
     aov = _postprocess_dataframe(aov)
 
     aov.residuals_ = 0
     aov.residuals_ = resid
     return aov
-=======
-    aov.dropna(how="all", axis=1, inplace=True)
-    return _postprocess_dataframe(aov)
->>>>>>> b1c334d9
 
 
 def rm_anova2(data=None, dv=None, within=None, subject=None, effsize="ng2"):
@@ -802,7 +792,6 @@
     resid = data.groupby([a, b], observed=True)[dv].transform(lambda x: x - x.mean())
 
     # Create dataframe
-<<<<<<< HEAD
     aov = pd.DataFrame({
         'Source': [a, b, a + ' * ' + b],
         'SS': [ss_a, ss_b, ss_ab],
@@ -819,23 +808,6 @@
     aov.residuals_ = 0
     aov.residuals_ = resid
     return aov
-=======
-    aov = pd.DataFrame(
-        {
-            "Source": [a, b, a + " * " + b],
-            "SS": [ss_a, ss_b, ss_ab],
-            "ddof1": [df_a, df_b, df_ab],
-            "ddof2": [df_as, df_bs, df_abs],
-            "MS": [ms_a, ms_b, ms_ab],
-            "F": [f_a, f_b, f_ab],
-            "p-unc": [p_a, p_b, p_ab],
-            "p-GG-corr": [p_a_corr, p_b_corr, p_ab_corr],
-            effsize: [ef_a, ef_b, ef_ab],
-            "eps": [eps_a, eps_b, eps_ab],
-        }
-    )
-    return _postprocess_dataframe(aov)
->>>>>>> b1c334d9
 
 
 @pf.register_dataframe_method
@@ -1032,12 +1004,8 @@
     ssbetween = ((grp.mean() - data[dv].mean()) ** 2 * grp.count()).sum()
     # Within effect (= error between)
     #  = (grp.var(ddof=0) * grp.count()).sum()
-<<<<<<< HEAD
     error = grp.apply(lambda x: x - x.mean())
     sserror = (error**2).sum()
-=======
-    sserror = grp.apply(lambda x: (x - x.mean()) ** 2).sum()
->>>>>>> b1c334d9
     # In 1-way ANOVA, sstotal = ssbetween + sserror
 
     # Calculate DOF, MS, F and p-values
@@ -1070,7 +1038,6 @@
         )
 
     else:
-<<<<<<< HEAD
         aov = pd.DataFrame({'Source': [between, 'Within'],
                             'SS': [ssbetween, sserror],
                             'DF': [ddof1, ddof2],
@@ -1085,22 +1052,6 @@
     aov.residuals_ = 0  # Trick to avoid Pandas warning
     aov.residuals_ = error  # Residuals is a hidden attribute
     return aov
-=======
-        aov = pd.DataFrame(
-            {
-                "Source": [between, "Within"],
-                "SS": [ssbetween, sserror],
-                "DF": [ddof1, ddof2],
-                "MS": [msbetween, mserror],
-                "F": [fval, np.nan],
-                "p-unc": [p_unc, np.nan],
-                effsize: [np2, np.nan],
-            }
-        )
-
-    aov.dropna(how="all", axis=1, inplace=True)
-    return _postprocess_dataframe(aov)
->>>>>>> b1c334d9
 
 
 def anova2(data=None, dv=None, between=None, ss_type=2, effsize="np2"):
@@ -1129,18 +1080,11 @@
         aov_fac2 = anova(data=data, dv=dv, between=fac2, detailed=True)
         ng1, ng2 = data[fac1].nunique(), data[fac2].nunique()
         # Sums of squares
-<<<<<<< HEAD
         ss_fac1 = aov_fac1.at[0, 'SS']
         ss_fac2 = aov_fac2.at[0, 'SS']
         ss_tot = ((data[dv] - data[dv].mean())**2).sum()
         resid = grp_both.apply(lambda x: (x - x.mean()))
         ss_resid = (resid**2).sum()
-=======
-        ss_fac1 = aov_fac1.at[0, "SS"]
-        ss_fac2 = aov_fac2.at[0, "SS"]
-        ss_tot = ((data[dv] - data[dv].mean()) ** 2).sum()
-        ss_resid = np.sum(grp_both.apply(lambda x: (x - x.mean()) ** 2))
->>>>>>> b1c334d9
         ss_inter = ss_tot - (ss_resid + ss_fac1 + ss_fac2)
         # Degrees of freedom
         df_fac1 = aov_fac1.at[0, "DF"]
@@ -1182,7 +1126,6 @@
         all_effsize = [np2_fac1, np2_fac2, np2_inter, np.nan]
 
     # Create output dataframe
-<<<<<<< HEAD
     aov = pd.DataFrame({'Source': [fac1, fac2, fac1 + ' * ' + fac2, 'Residual'],
                         'SS': [ss_fac1, ss_fac2, ss_inter, ss_resid],
                         'DF': [df_fac1, df_fac2, df_inter, df_resid],
@@ -1198,22 +1141,6 @@
     aov.residuals_ = 0
     aov.residuals_ = resid
     return aov
-=======
-    aov = pd.DataFrame(
-        {
-            "Source": [fac1, fac2, fac1 + " * " + fac2, "Residual"],
-            "SS": [ss_fac1, ss_fac2, ss_inter, ss_resid],
-            "DF": [df_fac1, df_fac2, df_inter, df_resid],
-            "MS": [ms_fac1, ms_fac2, ms_inter, ms_resid],
-            "F": [fval_fac1, fval_fac2, fval_inter, np.nan],
-            "p-unc": [pval_fac1, pval_fac2, pval_inter, np.nan],
-            effsize: all_effsize,
-        }
-    )
-
-    aov.dropna(how="all", axis=1, inplace=True)
-    return _postprocess_dataframe(aov)
->>>>>>> b1c334d9
 
 
 def anovan(data=None, dv=None, between=None, ss_type=2, effsize="np2"):
@@ -1432,14 +1359,9 @@
     adj_grandmean = (weights * grp.mean()).sum() / weights.sum()
 
     # Sums of squares (regular and adjusted)
-<<<<<<< HEAD
     resid = grp.apply(lambda x: x - x.mean())
     ss_res = (resid**2).sum()
     ss_bet = ((grp.mean() - data[dv].mean())**2 * grp.count()).sum()
-=======
-    ss_res = grp.apply(lambda x: (x - x.mean()) ** 2).sum()
-    ss_bet = ((grp.mean() - data[dv].mean()) ** 2 * grp.count()).sum()
->>>>>>> b1c334d9
     ss_betadj = np.sum(weights * np.square(grp.mean() - adj_grandmean))
     ms_betadj = ss_betadj / ddof1
 
@@ -1452,7 +1374,6 @@
     np2 = ss_bet / (ss_bet + ss_res)
 
     # Create output dataframe
-<<<<<<< HEAD
     aov = pd.DataFrame({'Source': between,
                         'ddof1': ddof1,
                         'ddof2': 1 / lamb,
@@ -1466,20 +1387,6 @@
     aov.residuals_ = resid
 
     return aov
-=======
-    aov = pd.DataFrame(
-        {
-            "Source": between,
-            "ddof1": ddof1,
-            "ddof2": 1 / lamb,
-            "F": fval,
-            "p-unc": pval,
-            "np2": np2,
-        },
-        index=[0],
-    )
-    return _postprocess_dataframe(aov)
->>>>>>> b1c334d9
 
 
 @pf.register_dataframe_method
@@ -1625,12 +1532,8 @@
     # Extract residuals and interactions
     grp = data.groupby([between, within], observed=True)[dv]
     # ssresall = residuals within + residuals between
-<<<<<<< HEAD
     resid = grp.apply(lambda x: x - x.mean())
     ss_resall = (resid**2).sum()
-=======
-    ss_resall = grp.apply(lambda x: (x - x.mean()) ** 2).sum()
->>>>>>> b1c334d9
     # Interaction
     ss_inter = ss_total - (ss_resall + ss_with + ss_betw)
     ss_reswith = aov_with.at[1, "SS"] - ss_inter
@@ -1718,7 +1621,6 @@
         "p-spher",
     ]
     aov = aov.reindex(columns=col_order)
-<<<<<<< HEAD
     aov.dropna(how='all', axis=1, inplace=True)
     aov = _postprocess_dataframe(aov)
 
@@ -1726,10 +1628,6 @@
     aov.residuals_ = resid
 
     return aov
-=======
-    aov.dropna(how="all", axis=1, inplace=True)
-    return _postprocess_dataframe(aov)
->>>>>>> b1c334d9
 
 
 @pf.register_dataframe_method
