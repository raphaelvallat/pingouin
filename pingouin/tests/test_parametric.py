--- conflicted
+++ resolved
@@ -173,7 +173,6 @@
         df_pain = read_dataset("anova")
         anova(dv="Pain threshold", between=["Hair color"], data=df_pain)
         # Compare with JASP
-<<<<<<< HEAD
         aov = anova(dv='Pain threshold', between='Hair color', data=df_pain,
                     detailed=True).round(3)
         assert aov.at[0, 'F'] == 6.791
@@ -192,16 +191,6 @@
             resid[0:5].round(3),
             [-0.177, 1.816, -0.444, -1.469, 0.693]
         )
-=======
-        aov = anova(dv="Pain threshold", between="Hair color", data=df_pain, detailed=True).round(3)
-        assert aov.at[0, "F"] == 6.791
-        assert aov.at[0, "p-unc"] == 0.004
-        assert aov.at[0, "np2"] == 0.576
-        aov = anova(
-            dv="Pain threshold", between="Hair color", data=df_pain, effsize="n2", detailed=True
-        ).round(3)
-        assert aov.at[0, "n2"] == 0.576
->>>>>>> b1c334d9
 
         # Unbalanced and with missing values
         df_pain.loc[[17, 18], "Pain threshold"] = np.nan
@@ -234,7 +223,6 @@
         array_equal(aov2.loc[[0, 1, 2], "p-unc"], [0.9517, 0.1080, 0.1422])
         array_equal(aov2.loc[[0, 1, 2], "np2"], [0.0002, 0.2191, 0.1948])
         # Same but with standard eta-square
-<<<<<<< HEAD
         aov2 = anova(dv="Yield", between=["Blend", "Crop"],
                      data=df_aov2, effsize="n2").round(4)
         array_equal(aov2.loc[[0, 1, 2], 'n2'], [0.0001, 0.1843, 0.1589])
@@ -248,10 +236,6 @@
             resid[0:5].round(3),
             [-0.022, 1.972, -0.288, -1.313, 0.849]
         )
-=======
-        aov2 = anova(dv="Yield", between=["Blend", "Crop"], data=df_aov2, effsize="n2").round(4)
-        array_equal(aov2.loc[[0, 1, 2], "n2"], [0.0001, 0.1843, 0.1589])
->>>>>>> b1c334d9
 
         # Two-way ANOVA with unbalanced design
         df_aov2 = read_dataset("anova2_unbalanced")
@@ -290,7 +274,6 @@
         assert aov3_ss1.equals(aov3_ss2)
         assert aov3_ss2.equals(aov3_ss3)
         # Compare with JASP
-<<<<<<< HEAD
         array_equal(aov3_ss1.loc[:, 'F'], [2.462, 13.449, 0.484, 0.139, 1.522,
                                            1.446, 1.094, np.nan])
         array_equal(aov3_ss1.loc[:, 'np2'], [0.049, 0.219, 0.020, 0.003, 0.060,
@@ -306,17 +289,6 @@
             [-0.261, 1.732, -0.527, -1.553, 0.610]
         )
 
-=======
-        array_equal(
-            aov3_ss1.loc[:, "F"], [2.462, 13.449, 0.484, 0.139, 1.522, 1.446, 1.094, np.nan]
-        )
-        array_equal(
-            aov3_ss1.loc[:, "np2"], [0.049, 0.219, 0.020, 0.003, 0.060, 0.057, 0.044, np.nan]
-        )
-        array_equal(
-            aov3_ss1.loc[:, "p-unc"], [0.123, 0.001, 0.619, 0.711, 0.229, 0.245, 0.343, np.nan]
-        )
->>>>>>> b1c334d9
         # Unbalanced
         df_aov3 = read_dataset("anova3_unbalanced")
         aov3_ss1 = anova(
@@ -405,7 +377,6 @@
 
         https://github.com/raphaelvallat/pingouin/issues/251
         """
-<<<<<<< HEAD
         rm_anova(dv='Scores', within='Time', subject='Subject', data=df,
                  correction=False, detailed=False)
         rm_anova(dv='Scores', within='Time', subject='Subject', data=df,
@@ -424,21 +395,6 @@
             resid[0:5].round(3),
             [0.501, -1.161, 1.462, -0.283, -0.691]
         )
-=======
-        rm_anova(
-            dv="Scores", within="Time", subject="Subject", data=df, correction=False, detailed=False
-        )
-        rm_anova(
-            dv="Scores", within="Time", subject="Subject", data=df, correction=True, detailed=False
-        )
-        # Compare with JAMOVI
-        aov = rm_anova(
-            dv="Scores", within="Time", subject="Subject", data=df, correction="auto", detailed=True
-        ).round(5)
-        assert aov.at[0, "F"] == 3.91280
-        assert aov.at[0, "p-unc"] == 0.02263
-        assert aov.at[0, "ng2"] == 0.03998
->>>>>>> b1c334d9
 
         # Same but with categorical columns
         aov = rm_anova(
@@ -494,7 +450,6 @@
 
         Compare with JAMOVI.
         """
-<<<<<<< HEAD
         data = read_dataset('rm_anova2')
         aov = rm_anova(data=data, subject='Subject', within=['Time', 'Metric'],
                        dv='Performance').round(3)
@@ -511,16 +466,6 @@
             resid[0:5],
             [1, -3, -1, 7, -6]
         )
-=======
-        data = read_dataset("rm_anova2")
-        aov = rm_anova(
-            data=data, subject="Subject", within=["Time", "Metric"], dv="Performance"
-        ).round(5)
-        array_equal(aov.loc[:, "MS"], [828.81667, 682.61667, 112.21667])
-        array_equal(aov.loc[:, "F"], [33.85228, 26.95919, 12.63227])
-        array_equal(aov.loc[:, "ng2"], [0.25401, 0.35933, 0.08442])
-        array_equal(aov.loc[:, "eps"], [1.0, 0.96910, 0.72717])
->>>>>>> b1c334d9
 
         # With categorical
         data_cat = data.copy()
